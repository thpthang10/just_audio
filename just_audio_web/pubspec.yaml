name: just_audio_web
description: Web platform implementation of just_audio. This implementation is endorsed and therefore doesn't require a direct dependency.
homepage: https://github.com/ryanheise/just_audio/tree/master/just_audio_web
version: 0.3.0

flutter:
  plugin:
    platforms:
      web:
        pluginClass: JustAudioPlugin
        fileName: just_audio_web.dart

dependencies:
<<<<<<< HEAD
  # just_audio_platform_interface: ^2.0.0
  just_audio_platform_interface:
    path: ../just_audio_platform_interface
=======
  just_audio_platform_interface: ^3.0.0
>>>>>>> 51ee9bbe
  flutter:
    sdk: flutter
  flutter_web_plugins:
    sdk: flutter

dev_dependencies:
  pedantic: ^1.10.0

environment:
  sdk: ">=2.12.0 <3.0.0"
  flutter: ">=1.12.13+hotfix.5"<|MERGE_RESOLUTION|>--- conflicted
+++ resolved
@@ -11,13 +11,10 @@
         fileName: just_audio_web.dart
 
 dependencies:
-<<<<<<< HEAD
-  # just_audio_platform_interface: ^2.0.0
+# Uncomment when testing platform interface changes.
   just_audio_platform_interface:
     path: ../just_audio_platform_interface
-=======
-  just_audio_platform_interface: ^3.0.0
->>>>>>> 51ee9bbe
+  # just_audio_platform_interface: ^3.0.0
   flutter:
     sdk: flutter
   flutter_web_plugins:
