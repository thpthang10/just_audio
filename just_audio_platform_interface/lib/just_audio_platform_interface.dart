--- conflicted
+++ resolved
@@ -91,11 +91,11 @@
     throw UnimplementedError("setSpeed() has not been implemented.");
   }
 
-<<<<<<< HEAD
   /// Changes the pitch.
   Future<SetPitchResponse> setPitch(SetPitchRequest request) {
     throw UnimplementedError("setPitch() has not been implemented.");
-=======
+  }
+
   /// sets skipSilence to true/false.
   Future<SetSkipSilenceResponse> setSkipSilence(SetSkipSilenceRequest request) {
     throw UnimplementedError("setSkipSilence() has not been implemented.");
@@ -104,7 +104,6 @@
   /// sets VolumeBoost to true/false.
   Future<SetVolumeBoostResponse> setVolumeBoost(SetVolumeBoostRequest request) {
     throw UnimplementedError("setVolumeBoost() has not been implemented.");
->>>>>>> 67312538
   }
 
   /// Sets the loop mode.
@@ -437,7 +436,6 @@
 }
 
 /// Information communicated to the platform implementation when setting the
-<<<<<<< HEAD
 /// pitch.
 class SetPitchRequest {
   final double pitch;
@@ -446,31 +444,33 @@
 
   Map<dynamic, dynamic> toMap() => <dynamic, dynamic>{
         'pitch': pitch,
-=======
-/// skipSilence.
-class SetSkipSilenceRequest {
-  final bool enabled;
-
-  SetSkipSilenceRequest({@required this.enabled});
-
-  Map<dynamic, dynamic> toMap() => {
-        'enabled': enabled,
->>>>>>> 67312538
       };
 }
 
 /// Information returned by the platform implementation after setting the
-<<<<<<< HEAD
 /// pitch.
 class SetPitchResponse {
   static SetPitchResponse fromMap(Map<dynamic, dynamic> map) =>
       SetPitchResponse();
-=======
+}
+
+/// Information communicated to the platform implementation when setting the
+/// skipSilence.
+class SetSkipSilenceRequest {
+  final bool enabled;
+
+  SetSkipSilenceRequest({@required this.enabled});
+
+  Map<dynamic, dynamic> toMap() => {
+        'enabled': enabled,
+      };
+}
+
+/// Information returned by the platform implementation after setting the
 /// speed.
 class SetSkipSilenceResponse {
   static SetSkipSilenceResponse fromMap(Map<dynamic, dynamic> map) =>
       SetSkipSilenceResponse();
->>>>>>> 67312538
 }
 
 /// Information communicated to the platform implementation when setting the
@@ -556,7 +556,6 @@
       SetAutomaticallyWaitsToMinimizeStallingResponse();
 }
 
-<<<<<<< HEAD
 /// Information communicated to the platform implementation when setting the
 /// canUseNetworkResourcesForLiveStreamingWhilePaused option.
 class SetCanUseNetworkResourcesForLiveStreamingWhilePausedRequest {
@@ -595,8 +594,9 @@
 class SetPreferredPeakBitRateResponse {
   static SetPreferredPeakBitRateResponse fromMap(Map<dynamic, dynamic> map) =>
       SetPreferredPeakBitRateResponse();
-=======
-/// Information communicated to the platform implementation when setting 
+}
+
+/// Information communicated to the platform implementation when setting
 /// volume boost
 class SetVolumeBoostRequest {
   final bool enabled;
@@ -610,11 +610,11 @@
       };
 }
 
-/// Information returned by the platform implementation after setting 
+/// Information returned by the platform implementation after setting
 /// volume boost
 class SetVolumeBoostResponse {
-  static SetVolumeBoostResponse fromMap(Map<dynamic, dynamic> map) => SetVolumeBoostResponse();
->>>>>>> 67312538
+  static SetVolumeBoostResponse fromMap(Map<dynamic, dynamic> map) =>
+      SetVolumeBoostResponse();
 }
 
 /// Information communicated to the platform implementation when seeking to a
