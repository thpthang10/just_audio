--- conflicted
+++ resolved
@@ -1,4 +1,3 @@
-<<<<<<< HEAD
 ## 3.0.0-nullsafety.1
 
 - Relax SDK version constraints.
@@ -6,11 +5,10 @@
 ## 3.0.0-nullsafety.0
 
 - Null safety.
-=======
+
 ## 2.0.1
 
 - Fix bug where negative duration is returned instead of null.
->>>>>>> 6f7885ab
 
 ## 2.0.0
 
