--- conflicted
+++ resolved
@@ -867,23 +867,11 @@
   Duration _updatePosition = Duration.zero;
   DateTime _updateTime = DateTime.now();
   Duration _duration = audioSourceDuration;
-<<<<<<< HEAD
-  int? _currentIndex;
   int? _index;
   var _playing = false;
   var _speed = 1.0;
-  var _volume = 1.0;
-  var _loopMode = LoopModeMessage.off;
-  var _shuffleModeEnabled = false;
   Completer<dynamic>? _playCompleter;
   Timer? _playTimer;
-=======
-  int _index;
-  var _playing = false;
-  var _speed = 1.0;
-  Completer<dynamic> _playCompleter;
-  Timer _playTimer;
->>>>>>> c17fe731
 
   MockAudioPlayer(String id) : this._id = id;
 
