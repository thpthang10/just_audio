<<<<<<< HEAD
## 0.10.1

* Fix conversion between milliBel and deciBel (@Chaphasilor).
=======
## 0.9.38

* Migrate to package:web.
* Add AudioPlayer.setWebCrossOrigin for CORS on web (@danielwinkler).
>>>>>>> 6e36ce47

## 0.9.37

* Support useLazyPreparation on iOS/macOS.
* Add index in sequence to errors for Android/iOS/macOS.
* Fix seek to index UI update on iOS/macOS.

## 0.9.36

* Add setAllowsExternalPlayback on iOS/macOS.
* Support index-based seeking on Android/iOS/macOS.
* Add option to send headers/userAgent without proxy.
* Fix bug where user supplied headers are overwritten by defaults (@ctedgar).

## 0.9.35

* Fix nullable completer argument type (@srawlins).
* Support uuid 4.0.0 (@Pante).

## 0.9.34

* Support AGP 8 (@josephcrowell).
* Update AGP to 7.3.0.

## 0.9.33

* Update minimum flutter version to 3.0.

## 0.9.32

* Fix ignored tag parameter in AudioSource.asset().
* Fix ignored tag parameter in AudioSource.file().
* Fix nested URIs in HLS from EXT-X-MEDIA when using headers.

## 0.9.31

* Add a package parameter to AudioPlayer.setAsset() (@ewertonls).
* Add AudioSource.asset(), AudioSource.file().
* Fix tests for dart-sdk 2.5 (@ewertonls).

## 0.9.30

* Upgrade ExoPlayer to 2.18.1.
* Fix bug using headers with LockCachingAudioSource.
* Add LockCachingAudioSource.resolve().

## 0.9.29

* Fix bug in ConcatenatingAudioSource.clear().
* Fix bug where proxy drains origin faster than it feeds client.
* Fix bug where User Agent was not set on redirects (@mikel-snipd)
* Fix bug where StreamAudioSource requests are not closed when proxy is disposed (@mikel-snipd)

## 0.9.28

* Recursively apply headers to HLS fragments.
* Add positionDiscontinuityStream.

## 0.9.27

* Support offload scheduling on Android.
* Fix iOS/macOS documentation for non-HTTP URLS and proxy usage.

## 0.9.26

* Auto-correct invalid HTTP headers in proxy.

## 0.9.25

* Fix compile issue with Android SDK 33.

## 0.9.24

* Bump Android compileSdkVersion to 31.

## 0.9.23

* Fallback to constant bitrate seeking on Android.

## 0.9.22

* Migrate to Flutter 3, Xcode 13, ExoPlayer 2.17.1.
* Add just_audio_mpv and just_audio_windows to example.

## 0.9.21

* Handle and report network disconnections in StreamAudioSource.
* Fix iOS/macOS bug starting with empty playlist.
* Migrate from pedantic to flutter_lints.
* Accept Longs in AndroidLivePlaybackSpeedControl where appropriate (@aam).

## 0.9.20

* Fix initial position on iOS/macOS when switching sources (@addie9000).

## 0.9.19

* Dispose players on iOS/macOS hot restart.
* Fix initialIndex out of bounds bug on iOS/macOS.

## 0.9.18

* Fix null duration bug on LockCachingAudioSource.

## 0.9.17

* LockCachingAudioSource works with servers not supporting range requests.
* Add StreamAudioResponse.rangeRequestsSupported.
* Fix doc typos (@robert-j-webb)

## 0.9.16

* Fix pubspec declaration for Linux/Windows implementation.

## 0.9.15

* Fix bug initialising proxy on ConcatenatingAudioSource.add.

## 0.9.14

* Fix bug when pausing/stopping quickly after play.

## 0.9.13

* Fix MIME type in LockCachingAudioSource.
* Add radio/livestream example.
* Report URL from ICY metadata on iOS/macOS.
* Update example to just_audio_libwinmedia 0.0.4 (@bdlukaa)

## 0.9.12

* Windows/Linux support (@bdlukaa, credit to @alexmercerind for libwinmedia).

## 0.9.11

* Upgrade Android to ExoPlayer 2.15.0.

## 0.9.10

* Fix Android bug playing after stopping.

## 0.9.9

* Fix web bug adding/removing items while paused.

## 0.9.8

* Fix bug restoring AndroidEqualizer state after stop.
* Make exceptions implement Exception.
* Upgrade to ExoPlayer 2.13.3.

## 0.9.7

* Update Gradle version.
* Change == parameter from dynamic to Object (@cedvdb).
* Check runtimeType in all == operators.
* Fix Android compiler warnings.

## 0.9.6

* Fix iOS 12.4 `LockCachingAudioSource` fetch exception (@akindone).

## 0.9.5

* Fix iOS/macOS bug updating shuffle order.
* Fix iOS/macOS bug advancing to next in shuffle order.

## 0.9.4

* Remember position after stop().

## 0.9.3

* Fix bug when updating playlist before loading.

## 0.9.2

* Fix Android bug when loading empty playlist.
* Fix Android NullPointerException on stop().

## 0.9.1

* Fix iOS/macOS bug when setting volume before load.

## 0.9.0

* Update to support just_audio_background.

## 0.8.1

* Fix update position bug on Android.
* Compile-time option to include/exclude microphone API.

## 0.8.0

* Add buffer options via AudioLoadConfiguration for iOS/Android.
* Add setSkipSilenceEnabled for Android (@subhash279).
* Add setPitch for Android.
* Add audio effects:
  * AndroidLoudnessEnhancer
  * AndroidEqualizer
* Dispose players when hot restarting on Android.

## 0.7.5

* Support rxdart 0.27.0
* Mention INTERNET Android permission in README (@nt4f04uNd).

## 0.7.4+1

* Link to tutorials in README.

## 0.7.4

* Fix hang after stopping while loading.
* Fix pending timers error (@minhqdao).

## 0.7.3

* Silence uncaught exceptions in positionStream.

## 0.7.2

* Propagate play() exceptions (@twogood).

## 0.7.1

* Fix IllegalSeekPositionException on Android (@DenisShakinov).
* Fix error playing files when a user agent is set.

## 0.7.0

* Null safety.
* Retype headers from Map to Map<String, String>

## 0.6.15+1

* Fix doc references.

## 0.6.15

* Fix bug with spaces in asset paths.
* Fix bug setting a ClippingAudioSource after another source.

## 0.6.14+1

* Update ICY metadata feature status in README.

## 0.6.14

* Initial support for ICY metadata on iOS.
* Upgrade to ExoPlayer 2.13.1 (@MichealReed).

## 0.6.13

* Add userAgent parameter to AudioPlayer constructor.
* Support seeks during download in LockCachingAudioSource.
* Fix negative duration bug on iOS/macOS.

## 0.6.12

* Fix non-completing seek-to-index bug on iOS/macOS.
* More options to manage audio_session.

## 0.6.11

* Update example to indicate buffer position.
* Document pre-release and experimental features in README.

## 0.6.10

* Fix range error in SequenceState (@smkhalsa).

## 0.6.9

* Support assets on web.
* Support StreamAudioSource on web.
* Fix bug on web when manipulating playlists.
* Asset cache no longer deleted on dispose.
* Add contentType to StreamAudioResponse.

## 0.6.8

* Fix pubspec description.

## 0.6.7

* Fix bug with bufferedPositionStream on iOS/macOS.

## 0.6.6

* Experimental cache support.
* Experimental stream audio source.
* Disable iOS/macOS logs (@pschuegr).
* Fix bug with empty playlist (iOS/macOS/web).
* Fix Android bug when initialIndex==null.
* Avoid duplicates in asset cache.
* Guard against unsupported assets on web.

## 0.6.5

* Rewrite setLoopMode on iOS to be gapless.

## 0.6.4

* Emit PlaybackEvent when playing (compatibility with 0.5.x).

## 0.6.3

* Fix iOS compiler warnings.
* Fix bug where native platform wasn't disposed.
* Remove Java compiler warnings.
* Process play/pause state transitions in a consistent order.

## 0.6.2

* Fix bugs related to the new setAudioSource method:
  * When calling setAudioSource more than once
  * When calling setAudioSource/load/play simultaneously

## 0.6.1

* Fix bug with Android skipping start of audio.

## 0.6.0

* Breaking change: Replace load by setAudioSource.
* Breaking change: Rename ProcessingState.none to idle.
* Support custom shuffle order.
* Fix bug dynamically adding to ConcatenatingAudioSource.
* Correctly return null for unknown duration on Android.
* Update dependency versions.

## 0.5.7

* Fix podspec error in web package (@timilehinjegede).
* Fix iOS out-of-range bug.
* Remove Objective C compiler warnings.
* Unit tests.

## 0.5.6

* Fix iOS memory leak.
* Enable useLazyPreparation by default.

## 0.5.5

* Add initialPosition/initialIndex parameters to load.
* Fix iOS crash when disposing just before FlutterEngine is destroyed.
* Fix bug with simultaneous seek requests on iOS.
* Fix seeking when using headers (@nuc134r).
* Fix loading state transition on Android.
* Pass through all setSpeeds requests on iOS, ignoring canPlayFast/Slow.
* Fix bug loading file paths containing spaces (@hsangtini).
* Add web endorsement (@creativecreatorormaybenot).

## 0.5.4

* Use audio_session 0.0.9.

## 0.5.3

* ARC fixes on iOS.
* Update to use platform interface 1.1.0.
* Retain player.position after dispose.
* Fix unnattached player bug in ConcatenatingAudioSource (@nuc134r).

## 0.5.2

* Fix bug in concatenating add/addAll.

## 0.5.1

* Fix bug in loading from assets.
* Ignore method calls from invalid states.
* Forward exceptions from iOS platform implementation.

## 0.5.0

* Convert to federated plugin.

## 0.4.5

* Fix iOS bug in seek/position/duration in HLS streams (@snaeji).
* Fix web bug for audio sources with unknown durations.

## 0.4.4

* Fix crash when disposing of positionStream controller.
* Handle interruptions correctly when willPauseWhenDucked is set.
* Correct seek/position/duration in HLS streams (@snaeji).
* Resume at correct speed after seek on iOS (@subhash279).

## 0.4.3

* Add section to README on configuring the audio session.

## 0.4.2

* Make default audio session settings compatible with iOS control center.
* Update README to mention NSMicrophoneUsageDescription key in Info.plist.

## 0.4.1

* Fix setSpeed bug on iOS.

## 0.4.0

* Handles audio focus/interruptions via audio_session
* Bug fixes

## 0.3.4

* Fix bug in icy metadata
* Allow Android AudioAttributes to be set
* Provide access to Android audio session ID

## 0.3.3

* Remove dependency on Java streams API

## 0.3.2

* Fix dynamic methods on ConcatenatingAudioSource for iOS/Android
* Add sequenceStream/sequenceStateStream
* Change asset URI from asset:// to asset:///

## 0.3.1

* Prevent hang in dispose

## 0.3.0

* Playlists
* Looping
* Shuffling
* Composing
* Clipping support added for iOS/macOS
* New player state model consisting of:
  * playing: true/false
  * processingState: none/loading/buffering/ready/completed
* Feature complete on iOS and macOS (except for DASH)
* Improved example
* Exception classes

## 0.2.2

* Fix dependencies for stable channel.

## 0.2.1

* Improve handling of headers.
* Report setUrl errors and duration on web.

## 0.2.0

* Support dynamic duration
* Support seeking to end of live streams
* Support request headers
* V2 implementation
* Report setUrl errors on iOS
* setUrl throws exception if interrupted
* Return null when duration is unknown

## 0.1.10

* Option to set audio session category on iOS.

## 0.1.9

* Bug fixes.

## 0.1.8

* Reduce distortion at slow speeds on iOS

## 0.1.7

* Minor bug fixes.

## 0.1.6

* Eliminate event lag over method channels.
* Report setUrl errors on Android.
* Report Icy Metadata on Android.
* Bug fixes.

## 0.1.5

* Update dependencies and documentation.

## 0.1.4

* Add MacOS implementation.
* Support cross-platform redirects on Android.
* Bug fixes.

## 0.1.3

* Fix bug in web implementation.

## 0.1.2

* Broadcast how much audio has been buffered.

## 0.1.1

* Web implementation.
* iOS option to minimize stalling.
* Fix setAsset on iOS.

## 0.1.0

* Separate buffering state from PlaybackState.
* More permissive state transitions.
* Support playing local files on iOS.

## 0.0.6

* Bug fixes.

## 0.0.5

* API change for audio clipping.
* Performance improvements and bug fixes on Android.

## 0.0.4

* Remove reseeking hack.

## 0.0.3

* Feature to change audio speed.

## 0.0.2

* iOS implementation for testing (may not work).

## 0.0.1

* Initial release with Android implementation.<|MERGE_RESOLUTION|>--- conflicted
+++ resolved
@@ -1,13 +1,11 @@
-<<<<<<< HEAD
 ## 0.10.1
 
 * Fix conversion between milliBel and deciBel (@Chaphasilor).
-=======
+
 ## 0.9.38
 
 * Migrate to package:web.
 * Add AudioPlayer.setWebCrossOrigin for CORS on web (@danielwinkler).
->>>>>>> 6e36ce47
 
 ## 0.9.37
 
