<<<<<<< HEAD
## 0.10.1

* 
=======
## 0.9.27

* Support offload scheduling on Android.
* Fix iOS/macOS documentation for non-HTTP URLS and proxy usage.
>>>>>>> cd7d3309

## 0.9.26

* Auto-correct invalid HTTP headers in proxy.

## 0.9.25

* Fix compile issue with Android SDK 33.

## 0.9.24

* Bump Android compileSdkVersion to 31.

## 0.9.23

* Fallback to constant bitrate seeking on Android.

## 0.9.22

* Migrate to Flutter 3, Xcode 13, ExoPlayer 2.17.1.
* Add just_audio_mpv and just_audio_windows to example.

## 0.9.21

* Handle and report network disconnections in StreamAudioSource.
* Fix iOS/macOS bug starting with empty playlist.
* Migrate from pedantic to flutter_lints.
* Accept Longs in AndroidLivePlaybackSpeedControl where appropriate (@aam).

## 0.9.20

* Fix initial position on iOS/macOS when switching sources (@addie9000).

## 0.9.19

* Dispose players on iOS/macOS hot restart.
* Fix initialIndex out of bounds bug on iOS/macOS.

## 0.9.18

* Fix null duration bug on LockCachingAudioSource.

## 0.9.17

* LockCachingAudioSource works with servers not supporting range requests.
* Add StreamAudioResponse.rangeRequestsSupported.
* Fix doc typos (@robert-j-webb)

## 0.9.16

* Fix pubspec declaration for Linux/Windows implementation.

## 0.9.15

* Fix bug initialising proxy on ConcatenatingAudioSource.add.

## 0.9.14

* Fix bug when pausing/stopping quickly after play.

## 0.9.13

* Fix MIME type in LockCachingAudioSource.
* Add radio/livestream example.
* Report URL from ICY metadata on iOS/macOS.
* Update example to just_audio_libwinmedia 0.0.4 (@bdlukaa)

## 0.9.12

* Windows/Linux support (@bdlukaa, credit to @alexmercerind for libwinmedia).

## 0.9.11

* Upgrade Android to ExoPlayer 2.15.0.

## 0.9.10

* Fix Android bug playing after stopping.

## 0.9.9

* Fix web bug adding/removing items while paused.

## 0.9.8

* Fix bug restoring AndroidEqualizer state after stop.
* Make exceptions implement Exception.
* Upgrade to ExoPlayer 2.13.3.

## 0.9.7

* Update Gradle version.
* Change == parameter from dynamic to Object (@cedvdb).
* Check runtimeType in all == operators.
* Fix Android compiler warnings.

## 0.9.6

* Fix iOS 12.4 `LockCachingAudioSource` fetch exception (@akindone).

## 0.9.5

* Fix iOS/macOS bug updating shuffle order.
* Fix iOS/macOS bug advancing to next in shuffle order.

## 0.9.4

* Remember position after stop().

## 0.9.3

* Fix bug when updating playlist before loading.

## 0.9.2

* Fix Android bug when loading empty playlist.
* Fix Android NullPointerException on stop().

## 0.9.1

* Fix iOS/macOS bug when setting volume before load.

## 0.9.0

* Update to support just_audio_background.

## 0.8.1

* Fix update position bug on Android.
* Compile-time option to include/exclude microphone API.

## 0.8.0

* Add buffer options via AudioLoadConfiguration for iOS/Android.
* Add setSkipSilenceEnabled for Android (@subhash279).
* Add setPitch for Android.
* Add audio effects:
  * AndroidLoudnessEnhancer
  * AndroidEqualizer
* Dispose players when hot restarting on Android.

## 0.7.5

* Support rxdart 0.27.0
* Mention INTERNET Android permission in README (@nt4f04uNd).

## 0.7.4+1

* Link to tutorials in README.

## 0.7.4

* Fix hang after stopping while loading.
* Fix pending timers error (@minhqdao).

## 0.7.3

* Silence uncaught exceptions in positionStream.

## 0.7.2

* Propagate play() exceptions (@twogood).

## 0.7.1

* Fix IllegalSeekPositionException on Android (@DenisShakinov).
* Fix error playing files when a user agent is set.

## 0.7.0

* Null safety.
* Retype headers from Map to Map<String, String>

## 0.6.15+1

* Fix doc references.

## 0.6.15

* Fix bug with spaces in asset paths.
* Fix bug setting a ClippingAudioSource after another source.

## 0.6.14+1

* Update ICY metadata feature status in README.

## 0.6.14

* Initial support for ICY metadata on iOS.
* Upgrade to ExoPlayer 2.13.1 (@MichealReed).

## 0.6.13

* Add userAgent parameter to AudioPlayer constructor.
* Support seeks during download in LockCachingAudioSource.
* Fix negative duration bug on iOS/macOS.

## 0.6.12

* Fix non-completing seek-to-index bug on iOS/macOS.
* More options to manage audio_session.

## 0.6.11

* Update example to indicate buffer position.
* Document pre-release and experimental features in README.

## 0.6.10

* Fix range error in SequenceState (@smkhalsa).

## 0.6.9

* Support assets on web.
* Support StreamAudioSource on web.
* Fix bug on web when manipulating playlists.
* Asset cache no longer deleted on dispose.
* Add contentType to StreamAudioResponse.

## 0.6.8

* Fix pubspec description.

## 0.6.7

* Fix bug with bufferedPositionStream on iOS/macOS.

## 0.6.6

* Experimental cache support.
* Experimental stream audio source.
* Disable iOS/macOS logs (@pschuegr).
* Fix bug with empty playlist (iOS/macOS/web).
* Fix Android bug when initialIndex==null.
* Avoid duplicates in asset cache.
* Guard against unsupported assets on web.

## 0.6.5

* Rewrite setLoopMode on iOS to be gapless.

## 0.6.4

* Emit PlaybackEvent when playing (compatibility with 0.5.x).

## 0.6.3

* Fix iOS compiler warnings.
* Fix bug where native platform wasn't disposed.
* Remove Java compiler warnings.
* Process play/pause state transitions in a consistent order.

## 0.6.2

* Fix bugs related to the new setAudioSource method:
  * When calling setAudioSource more than once
  * When calling setAudioSource/load/play simultaneously

## 0.6.1

* Fix bug with Android skipping start of audio.

## 0.6.0

* Breaking change: Replace load by setAudioSource.
* Breaking change: Rename ProcessingState.none to idle.
* Support custom shuffle order.
* Fix bug dynamically adding to ConcatenatingAudioSource.
* Correctly return null for unknown duration on Android.
* Update dependency versions.

## 0.5.7

* Fix podspec error in web package (@timilehinjegede).
* Fix iOS out-of-range bug.
* Remove Objective C compiler warnings.
* Unit tests.

## 0.5.6

* Fix iOS memory leak.
* Enable useLazyPreparation by default.

## 0.5.5

* Add initialPosition/initialIndex parameters to load.
* Fix iOS crash when disposing just before FlutterEngine is destroyed.
* Fix bug with simultaneous seek requests on iOS.
* Fix seeking when using headers (@nuc134r).
* Fix loading state transition on Android.
* Pass through all setSpeeds requests on iOS, ignoring canPlayFast/Slow.
* Fix bug loading file paths containing spaces (@hsangtini).
* Add web endorsement (@creativecreatorormaybenot).

## 0.5.4

* Use audio_session 0.0.9.

## 0.5.3

* ARC fixes on iOS.
* Update to use platform interface 1.1.0.
* Retain player.position after dispose.
* Fix unnattached player bug in ConcatenatingAudioSource (@nuc134r).

## 0.5.2

* Fix bug in concatenating add/addAll.

## 0.5.1

* Fix bug in loading from assets.
* Ignore method calls from invalid states.
* Forward exceptions from iOS platform implementation.

## 0.5.0

* Convert to federated plugin.

## 0.4.5

* Fix iOS bug in seek/position/duration in HLS streams (@snaeji).
* Fix web bug for audio sources with unknown durations.

## 0.4.4

* Fix crash when disposing of positionStream controller.
* Handle interruptions correctly when willPauseWhenDucked is set.
* Correct seek/position/duration in HLS streams (@snaeji).
* Resume at correct speed after seek on iOS (@subhash279).

## 0.4.3

* Add section to README on configuring the audio session.

## 0.4.2

* Make default audio session settings compatible with iOS control center.
* Update README to mention NSMicrophoneUsageDescription key in Info.plist.

## 0.4.1

* Fix setSpeed bug on iOS.

## 0.4.0

* Handles audio focus/interruptions via audio_session
* Bug fixes

## 0.3.4

* Fix bug in icy metadata
* Allow Android AudioAttributes to be set
* Provide access to Android audio session ID

## 0.3.3

* Remove dependency on Java streams API

## 0.3.2

* Fix dynamic methods on ConcatenatingAudioSource for iOS/Android
* Add sequenceStream/sequenceStateStream
* Change asset URI from asset:// to asset:///

## 0.3.1

* Prevent hang in dispose

## 0.3.0

* Playlists
* Looping
* Shuffling
* Composing
* Clipping support added for iOS/macOS
* New player state model consisting of:
  * playing: true/false
  * processingState: none/loading/buffering/ready/completed
* Feature complete on iOS and macOS (except for DASH)
* Improved example
* Exception classes

## 0.2.2

* Fix dependencies for stable channel.

## 0.2.1

* Improve handling of headers.
* Report setUrl errors and duration on web.

## 0.2.0

* Support dynamic duration
* Support seeking to end of live streams
* Support request headers
* V2 implementation
* Report setUrl errors on iOS
* setUrl throws exception if interrupted
* Return null when duration is unknown

## 0.1.10

* Option to set audio session category on iOS.

## 0.1.9

* Bug fixes.

## 0.1.8

* Reduce distortion at slow speeds on iOS

## 0.1.7

* Minor bug fixes.

## 0.1.6

* Eliminate event lag over method channels.
* Report setUrl errors on Android.
* Report Icy Metadata on Android.
* Bug fixes.

## 0.1.5

* Update dependencies and documentation.

## 0.1.4

* Add MacOS implementation.
* Support cross-platform redirects on Android.
* Bug fixes.

## 0.1.3

* Fix bug in web implementation.

## 0.1.2

* Broadcast how much audio has been buffered.

## 0.1.1

* Web implementation.
* iOS option to minimize stalling.
* Fix setAsset on iOS.

## 0.1.0

* Separate buffering state from PlaybackState.
* More permissive state transitions.
* Support playing local files on iOS.

## 0.0.6

* Bug fixes.

## 0.0.5

* API change for audio clipping.
* Performance improvements and bug fixes on Android.

## 0.0.4

* Remove reseeking hack.

## 0.0.3

* Feature to change audio speed.

## 0.0.2

* iOS implementation for testing (may not work).

## 0.0.1

* Initial release with Android implementation.<|MERGE_RESOLUTION|>--- conflicted
+++ resolved
@@ -1,13 +1,11 @@
-<<<<<<< HEAD
 ## 0.10.1
 
 * 
-=======
+
 ## 0.9.27
 
 * Support offload scheduling on Android.
 * Fix iOS/macOS documentation for non-HTTP URLS and proxy usage.
->>>>>>> cd7d3309
 
 ## 0.9.26
 
