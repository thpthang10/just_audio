--- conflicted
+++ resolved
@@ -1,13 +1,11 @@
-<<<<<<< HEAD
 ## 0.10.1
 
 * 
-=======
+
 ## 0.9.31
 
 * Add a package parameter to AudioPlayer.setAsset() (@ewertonls).
 * Add AudioSource.asset(), AudioSource.file().
->>>>>>> 1e819e2c
 
 ## 0.9.30
 
