--- conflicted
+++ resolved
@@ -1,14 +1,12 @@
-<<<<<<< HEAD
 ## 0.10.1
 
 * 
-=======
+
 ## 0.9.37
 
 * Support useLazyPreparation on iOS/macOS.
 * Add index in sequence to errors for Android/iOS/macOS.
 * Fix seek to index UI update on iOS/macOS.
->>>>>>> 64b4e469
 
 ## 0.9.36
 
