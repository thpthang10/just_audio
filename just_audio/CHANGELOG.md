<<<<<<< HEAD
## 0.7.0-nullsafety.1

* Relax SDK version constraints.
* Improve shuffle documentation.

## 0.7.0-nullsafety.0

* Null safety.
=======
## 0.6.14+1

* Update ICY metadata feature status in README.

## 0.6.14

* Initial support for ICY metadata on iOS.
* Upgrade to ExoPlayer 2.13.1 (@MichealReed).

## 0.6.13

* Add userAgent parameter to AudioPlayer constructor.
* Support seeks during download in LockCachingAudioSource.
* Fix negative duration bug on iOS/macOS.
>>>>>>> 6f7885ab

## 0.6.12

* Fix non-completing seek-to-index bug on iOS/macOS.
* More options to manage audio_session.

## 0.6.11

* Update example to indicate buffer position.
* Document pre-release and experimental features in README.

## 0.6.10

* Fix range error in SequenceState (@smkhalsa).

## 0.6.9

* Support assets on web.
* Support StreamAudioSource on web.
* Fix bug on web when manipulating playlists.
* Asset cache no longer deleted on dispose.
* Add contentType to StreamAudioResponse.

## 0.6.8

* Fix pubspec description.

## 0.6.7

* Fix bug with bufferedPositionStream on iOS/macOS.

## 0.6.6

* Experimental cache support.
* Experimental stream audio source.
* Disable iOS/macOS logs (@pschuegr).
* Fix bug with empty playlist (iOS/macOS/web).
* Fix Android bug when initialIndex==null.
* Avoid duplicates in asset cache.
* Guard against unsupported assets on web.

## 0.6.5

* Rewrite setLoopMode on iOS to be gapless.

## 0.6.4

* Emit PlaybackEvent when playing (compatibility with 0.5.x).

## 0.6.3

* Fix iOS compiler warnings.
* Fix bug where native platform wasn't disposed.
* Remove Java compiler warnings.
* Process play/pause state transitions in a consistent order.

## 0.6.2

* Fix bugs related to the new setAudioSource method:
  * When calling setAudioSource more than once
  * When calling setAudioSource/load/play simultaneously

## 0.6.1

* Fix bug with Android skipping start of audio.

## 0.6.0

* Breaking change: Replace load by setAudioSource.
* Breaking change: Rename ProcessingState.none to idle.
* Support custom shuffle order.
* Fix bug dynamically adding to ConcatenatingAudioSource.
* Correctly return null for unknown duration on Android.
* Update dependency versions.

## 0.5.7

* Fix podspec error in web package (@timilehinjegede).
* Fix iOS out-of-range bug.
* Remove Objective C compiler warnings.
* Unit tests.

## 0.5.6

* Fix iOS memory leak.
* Enable useLazyPreparation by default.

## 0.5.5

* Add initialPosition/initialIndex parameters to load.
* Fix iOS crash when disposing just before FlutterEngine is destroyed.
* Fix bug with simultaneous seek requests on iOS.
* Fix seeking when using headers (@nuc134r).
* Fix loading state transition on Android.
* Pass through all setSpeeds requests on iOS, ignoring canPlayFast/Slow.
* Fix bug loading file paths containing spaces (@hsangtini).
* Add web endorsement (@creativecreatorormaybenot).

## 0.5.4

* Use audio_session 0.0.9.

## 0.5.3

* ARC fixes on iOS.
* Update to use platform interface 1.1.0.
* Retain player.position after dispose.
* Fix unnattached player bug in ConcatenatingAudioSource (@nuc134r).

## 0.5.2

* Fix bug in concatenating add/addAll.

## 0.5.1

* Fix bug in loading from assets.
* Ignore method calls from invalid states.
* Forward exceptions from iOS platform implementation.

## 0.5.0

* Convert to federated plugin.

## 0.4.5

* Fix iOS bug in seek/position/duration in HLS streams (@snaeji).
* Fix web bug for audio sources with unknown durations.

## 0.4.4

* Fix crash when disposing of positionStream controller.
* Handle interruptions correctly when willPauseWhenDucked is set.
* Correct seek/position/duration in HLS streams (@snaeji).
* Resume at correct speed after seek on iOS (@subhash279).

## 0.4.3

* Add section to README on configuring the audio session.

## 0.4.2

* Make default audio session settings compatible with iOS control center.
* Update README to mention NSMicrophoneUsageDescription key in Info.plist.

## 0.4.1

* Fix setSpeed bug on iOS.

## 0.4.0

* Handles audio focus/interruptions via audio_session
* Bug fixes

## 0.3.4

* Fix bug in icy metadata
* Allow Android AudioAttributes to be set
* Provide access to Android audio session ID

## 0.3.3

* Remove dependency on Java streams API

## 0.3.2

* Fix dynamic methods on ConcatenatingAudioSource for iOS/Android
* Add sequenceStream/sequenceStateStream
* Change asset URI from asset:// to asset:///

## 0.3.1

* Prevent hang in dispose

## 0.3.0

* Playlists
* Looping
* Shuffling
* Composing
* Clipping support added for iOS/macOS
* New player state model consisting of:
  * playing: true/false
  * processingState: none/loading/buffering/ready/completed
* Feature complete on iOS and macOS (except for DASH)
* Improved example
* Exception classes

## 0.2.2

* Fix dependencies for stable channel.

## 0.2.1

* Improve handling of headers.
* Report setUrl errors and duration on web.

## 0.2.0

* Support dynamic duration
* Support seeking to end of live streams
* Support request headers
* V2 implementation
* Report setUrl errors on iOS
* setUrl throws exception if interrupted
* Return null when duration is unknown

## 0.1.10

* Option to set audio session category on iOS.

## 0.1.9

* Bug fixes.

## 0.1.8

* Reduce distortion at slow speeds on iOS

## 0.1.7

* Minor bug fixes.

## 0.1.6

* Eliminate event lag over method channels.
* Report setUrl errors on Android.
* Report Icy Metadata on Android.
* Bug fixes.

## 0.1.5

* Update dependencies and documentation.

## 0.1.4

* Add MacOS implementation.
* Support cross-platform redirects on Android.
* Bug fixes.

## 0.1.3

* Fix bug in web implementation.

## 0.1.2

* Broadcast how much audio has been buffered.

## 0.1.1

* Web implementation.
* iOS option to minimize stalling.
* Fix setAsset on iOS.

## 0.1.0

* Separate buffering state from PlaybackState.
* More permissive state transitions.
* Support playing local files on iOS.

## 0.0.6

* Bug fixes.

## 0.0.5

* API change for audio clipping.
* Performance improvements and bug fixes on Android.

## 0.0.4

* Remove reseeking hack.

## 0.0.3

* Feature to change audio speed.

## 0.0.2

* iOS implementation for testing (may not work).

## 0.0.1

* Initial release with Android implementation.<|MERGE_RESOLUTION|>--- conflicted
+++ resolved
@@ -1,4 +1,3 @@
-<<<<<<< HEAD
 ## 0.7.0-nullsafety.1
 
 * Relax SDK version constraints.
@@ -7,7 +6,7 @@
 ## 0.7.0-nullsafety.0
 
 * Null safety.
-=======
+
 ## 0.6.14+1
 
 * Update ICY metadata feature status in README.
@@ -22,7 +21,6 @@
 * Add userAgent parameter to AudioPlayer constructor.
 * Support seeks during download in LockCachingAudioSource.
 * Fix negative duration bug on iOS/macOS.
->>>>>>> 6f7885ab
 
 ## 0.6.12
 
