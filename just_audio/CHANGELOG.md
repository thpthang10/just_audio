<<<<<<< HEAD
## 0.10.1

* 
=======
## 0.9.29

* Fix bug in ConcatenatingAudioSource.clear().
* Fix bug where proxy drains origin faster than it feeds client.
>>>>>>> e157f8c3

## 0.9.28

* Recursively apply headers to HLS fragments.
* Add positionDiscontinuityStream.

## 0.9.27

* Support offload scheduling on Android.
* Fix iOS/macOS documentation for non-HTTP URLS and proxy usage.

## 0.9.26

* Auto-correct invalid HTTP headers in proxy.

## 0.9.25

* Fix compile issue with Android SDK 33.

## 0.9.24

* Bump Android compileSdkVersion to 31.

## 0.9.23

* Fallback to constant bitrate seeking on Android.

## 0.9.22

* Migrate to Flutter 3, Xcode 13, ExoPlayer 2.17.1.
* Add just_audio_mpv and just_audio_windows to example.

## 0.9.21

* Handle and report network disconnections in StreamAudioSource.
* Fix iOS/macOS bug starting with empty playlist.
* Migrate from pedantic to flutter_lints.
* Accept Longs in AndroidLivePlaybackSpeedControl where appropriate (@aam).

## 0.9.20

* Fix initial position on iOS/macOS when switching sources (@addie9000).

## 0.9.19

* Dispose players on iOS/macOS hot restart.
* Fix initialIndex out of bounds bug on iOS/macOS.

## 0.9.18

* Fix null duration bug on LockCachingAudioSource.

## 0.9.17

* LockCachingAudioSource works with servers not supporting range requests.
* Add StreamAudioResponse.rangeRequestsSupported.
* Fix doc typos (@robert-j-webb)

## 0.9.16

* Fix pubspec declaration for Linux/Windows implementation.

## 0.9.15

* Fix bug initialising proxy on ConcatenatingAudioSource.add.

## 0.9.14

* Fix bug when pausing/stopping quickly after play.

## 0.9.13

* Fix MIME type in LockCachingAudioSource.
* Add radio/livestream example.
* Report URL from ICY metadata on iOS/macOS.
* Update example to just_audio_libwinmedia 0.0.4 (@bdlukaa)

## 0.9.12

* Windows/Linux support (@bdlukaa, credit to @alexmercerind for libwinmedia).

## 0.9.11

* Upgrade Android to ExoPlayer 2.15.0.

## 0.9.10

* Fix Android bug playing after stopping.

## 0.9.9

* Fix web bug adding/removing items while paused.

## 0.9.8

* Fix bug restoring AndroidEqualizer state after stop.
* Make exceptions implement Exception.
* Upgrade to ExoPlayer 2.13.3.

## 0.9.7

* Update Gradle version.
* Change == parameter from dynamic to Object (@cedvdb).
* Check runtimeType in all == operators.
* Fix Android compiler warnings.

## 0.9.6

* Fix iOS 12.4 `LockCachingAudioSource` fetch exception (@akindone).

## 0.9.5

* Fix iOS/macOS bug updating shuffle order.
* Fix iOS/macOS bug advancing to next in shuffle order.

## 0.9.4

* Remember position after stop().

## 0.9.3

* Fix bug when updating playlist before loading.

## 0.9.2

* Fix Android bug when loading empty playlist.
* Fix Android NullPointerException on stop().

## 0.9.1

* Fix iOS/macOS bug when setting volume before load.

## 0.9.0

* Update to support just_audio_background.

## 0.8.1

* Fix update position bug on Android.
* Compile-time option to include/exclude microphone API.

## 0.8.0

* Add buffer options via AudioLoadConfiguration for iOS/Android.
* Add setSkipSilenceEnabled for Android (@subhash279).
* Add setPitch for Android.
* Add audio effects:
  * AndroidLoudnessEnhancer
  * AndroidEqualizer
* Dispose players when hot restarting on Android.

## 0.7.5

* Support rxdart 0.27.0
* Mention INTERNET Android permission in README (@nt4f04uNd).

## 0.7.4+1

* Link to tutorials in README.

## 0.7.4

* Fix hang after stopping while loading.
* Fix pending timers error (@minhqdao).

## 0.7.3

* Silence uncaught exceptions in positionStream.

## 0.7.2

* Propagate play() exceptions (@twogood).

## 0.7.1

* Fix IllegalSeekPositionException on Android (@DenisShakinov).
* Fix error playing files when a user agent is set.

## 0.7.0

* Null safety.
* Retype headers from Map to Map<String, String>

## 0.6.15+1

* Fix doc references.

## 0.6.15

* Fix bug with spaces in asset paths.
* Fix bug setting a ClippingAudioSource after another source.

## 0.6.14+1

* Update ICY metadata feature status in README.

## 0.6.14

* Initial support for ICY metadata on iOS.
* Upgrade to ExoPlayer 2.13.1 (@MichealReed).

## 0.6.13

* Add userAgent parameter to AudioPlayer constructor.
* Support seeks during download in LockCachingAudioSource.
* Fix negative duration bug on iOS/macOS.

## 0.6.12

* Fix non-completing seek-to-index bug on iOS/macOS.
* More options to manage audio_session.

## 0.6.11

* Update example to indicate buffer position.
* Document pre-release and experimental features in README.

## 0.6.10

* Fix range error in SequenceState (@smkhalsa).

## 0.6.9

* Support assets on web.
* Support StreamAudioSource on web.
* Fix bug on web when manipulating playlists.
* Asset cache no longer deleted on dispose.
* Add contentType to StreamAudioResponse.

## 0.6.8

* Fix pubspec description.

## 0.6.7

* Fix bug with bufferedPositionStream on iOS/macOS.

## 0.6.6

* Experimental cache support.
* Experimental stream audio source.
* Disable iOS/macOS logs (@pschuegr).
* Fix bug with empty playlist (iOS/macOS/web).
* Fix Android bug when initialIndex==null.
* Avoid duplicates in asset cache.
* Guard against unsupported assets on web.

## 0.6.5

* Rewrite setLoopMode on iOS to be gapless.

## 0.6.4

* Emit PlaybackEvent when playing (compatibility with 0.5.x).

## 0.6.3

* Fix iOS compiler warnings.
* Fix bug where native platform wasn't disposed.
* Remove Java compiler warnings.
* Process play/pause state transitions in a consistent order.

## 0.6.2

* Fix bugs related to the new setAudioSource method:
  * When calling setAudioSource more than once
  * When calling setAudioSource/load/play simultaneously

## 0.6.1

* Fix bug with Android skipping start of audio.

## 0.6.0

* Breaking change: Replace load by setAudioSource.
* Breaking change: Rename ProcessingState.none to idle.
* Support custom shuffle order.
* Fix bug dynamically adding to ConcatenatingAudioSource.
* Correctly return null for unknown duration on Android.
* Update dependency versions.

## 0.5.7

* Fix podspec error in web package (@timilehinjegede).
* Fix iOS out-of-range bug.
* Remove Objective C compiler warnings.
* Unit tests.

## 0.5.6

* Fix iOS memory leak.
* Enable useLazyPreparation by default.

## 0.5.5

* Add initialPosition/initialIndex parameters to load.
* Fix iOS crash when disposing just before FlutterEngine is destroyed.
* Fix bug with simultaneous seek requests on iOS.
* Fix seeking when using headers (@nuc134r).
* Fix loading state transition on Android.
* Pass through all setSpeeds requests on iOS, ignoring canPlayFast/Slow.
* Fix bug loading file paths containing spaces (@hsangtini).
* Add web endorsement (@creativecreatorormaybenot).

## 0.5.4

* Use audio_session 0.0.9.

## 0.5.3

* ARC fixes on iOS.
* Update to use platform interface 1.1.0.
* Retain player.position after dispose.
* Fix unnattached player bug in ConcatenatingAudioSource (@nuc134r).

## 0.5.2

* Fix bug in concatenating add/addAll.

## 0.5.1

* Fix bug in loading from assets.
* Ignore method calls from invalid states.
* Forward exceptions from iOS platform implementation.

## 0.5.0

* Convert to federated plugin.

## 0.4.5

* Fix iOS bug in seek/position/duration in HLS streams (@snaeji).
* Fix web bug for audio sources with unknown durations.

## 0.4.4

* Fix crash when disposing of positionStream controller.
* Handle interruptions correctly when willPauseWhenDucked is set.
* Correct seek/position/duration in HLS streams (@snaeji).
* Resume at correct speed after seek on iOS (@subhash279).

## 0.4.3

* Add section to README on configuring the audio session.

## 0.4.2

* Make default audio session settings compatible with iOS control center.
* Update README to mention NSMicrophoneUsageDescription key in Info.plist.

## 0.4.1

* Fix setSpeed bug on iOS.

## 0.4.0

* Handles audio focus/interruptions via audio_session
* Bug fixes

## 0.3.4

* Fix bug in icy metadata
* Allow Android AudioAttributes to be set
* Provide access to Android audio session ID

## 0.3.3

* Remove dependency on Java streams API

## 0.3.2

* Fix dynamic methods on ConcatenatingAudioSource for iOS/Android
* Add sequenceStream/sequenceStateStream
* Change asset URI from asset:// to asset:///

## 0.3.1

* Prevent hang in dispose

## 0.3.0

* Playlists
* Looping
* Shuffling
* Composing
* Clipping support added for iOS/macOS
* New player state model consisting of:
  * playing: true/false
  * processingState: none/loading/buffering/ready/completed
* Feature complete on iOS and macOS (except for DASH)
* Improved example
* Exception classes

## 0.2.2

* Fix dependencies for stable channel.

## 0.2.1

* Improve handling of headers.
* Report setUrl errors and duration on web.

## 0.2.0

* Support dynamic duration
* Support seeking to end of live streams
* Support request headers
* V2 implementation
* Report setUrl errors on iOS
* setUrl throws exception if interrupted
* Return null when duration is unknown

## 0.1.10

* Option to set audio session category on iOS.

## 0.1.9

* Bug fixes.

## 0.1.8

* Reduce distortion at slow speeds on iOS

## 0.1.7

* Minor bug fixes.

## 0.1.6

* Eliminate event lag over method channels.
* Report setUrl errors on Android.
* Report Icy Metadata on Android.
* Bug fixes.

## 0.1.5

* Update dependencies and documentation.

## 0.1.4

* Add MacOS implementation.
* Support cross-platform redirects on Android.
* Bug fixes.

## 0.1.3

* Fix bug in web implementation.

## 0.1.2

* Broadcast how much audio has been buffered.

## 0.1.1

* Web implementation.
* iOS option to minimize stalling.
* Fix setAsset on iOS.

## 0.1.0

* Separate buffering state from PlaybackState.
* More permissive state transitions.
* Support playing local files on iOS.

## 0.0.6

* Bug fixes.

## 0.0.5

* API change for audio clipping.
* Performance improvements and bug fixes on Android.

## 0.0.4

* Remove reseeking hack.

## 0.0.3

* Feature to change audio speed.

## 0.0.2

* iOS implementation for testing (may not work).

## 0.0.1

* Initial release with Android implementation.<|MERGE_RESOLUTION|>--- conflicted
+++ resolved
@@ -1,13 +1,11 @@
-<<<<<<< HEAD
 ## 0.10.1
 
 * 
-=======
+
 ## 0.9.29
 
 * Fix bug in ConcatenatingAudioSource.clear().
 * Fix bug where proxy drains origin faster than it feeds client.
->>>>>>> e157f8c3
 
 ## 0.9.28
 
