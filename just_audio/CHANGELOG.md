<<<<<<< HEAD
## 0.10.1

* 
=======
## 0.9.33

* Update minimum flutter version to 3.0.
>>>>>>> 126911d6

## 0.9.32

* Fix ignored tag parameter in AudioSource.asset().
* Fix ignored tag parameter in AudioSource.file().
* Fix nested URIs in HLS from EXT-X-MEDIA when using headers.

## 0.9.31

* Add a package parameter to AudioPlayer.setAsset() (@ewertonls).
* Add AudioSource.asset(), AudioSource.file().
* Fix tests for dart-sdk 2.5 (@ewertonls).

## 0.9.30

* Upgrade ExoPlayer to 2.18.1.
* Fix bug using headers with LockCachingAudioSource.
* Add LockCachingAudioSource.resolve().

## 0.9.29

* Fix bug in ConcatenatingAudioSource.clear().
* Fix bug where proxy drains origin faster than it feeds client.
* Fix bug where User Agent was not set on redirects (@mikel-snipd)
* Fix bug where StreamAudioSource requests are not closed when proxy is disposed (@mikel-snipd)

## 0.9.28

* Recursively apply headers to HLS fragments.
* Add positionDiscontinuityStream.

## 0.9.27

* Support offload scheduling on Android.
* Fix iOS/macOS documentation for non-HTTP URLS and proxy usage.

## 0.9.26

* Auto-correct invalid HTTP headers in proxy.

## 0.9.25

* Fix compile issue with Android SDK 33.

## 0.9.24

* Bump Android compileSdkVersion to 31.

## 0.9.23

* Fallback to constant bitrate seeking on Android.

## 0.9.22

* Migrate to Flutter 3, Xcode 13, ExoPlayer 2.17.1.
* Add just_audio_mpv and just_audio_windows to example.

## 0.9.21

* Handle and report network disconnections in StreamAudioSource.
* Fix iOS/macOS bug starting with empty playlist.
* Migrate from pedantic to flutter_lints.
* Accept Longs in AndroidLivePlaybackSpeedControl where appropriate (@aam).

## 0.9.20

* Fix initial position on iOS/macOS when switching sources (@addie9000).

## 0.9.19

* Dispose players on iOS/macOS hot restart.
* Fix initialIndex out of bounds bug on iOS/macOS.

## 0.9.18

* Fix null duration bug on LockCachingAudioSource.

## 0.9.17

* LockCachingAudioSource works with servers not supporting range requests.
* Add StreamAudioResponse.rangeRequestsSupported.
* Fix doc typos (@robert-j-webb)

## 0.9.16

* Fix pubspec declaration for Linux/Windows implementation.

## 0.9.15

* Fix bug initialising proxy on ConcatenatingAudioSource.add.

## 0.9.14

* Fix bug when pausing/stopping quickly after play.

## 0.9.13

* Fix MIME type in LockCachingAudioSource.
* Add radio/livestream example.
* Report URL from ICY metadata on iOS/macOS.
* Update example to just_audio_libwinmedia 0.0.4 (@bdlukaa)

## 0.9.12

* Windows/Linux support (@bdlukaa, credit to @alexmercerind for libwinmedia).

## 0.9.11

* Upgrade Android to ExoPlayer 2.15.0.

## 0.9.10

* Fix Android bug playing after stopping.

## 0.9.9

* Fix web bug adding/removing items while paused.

## 0.9.8

* Fix bug restoring AndroidEqualizer state after stop.
* Make exceptions implement Exception.
* Upgrade to ExoPlayer 2.13.3.

## 0.9.7

* Update Gradle version.
* Change == parameter from dynamic to Object (@cedvdb).
* Check runtimeType in all == operators.
* Fix Android compiler warnings.

## 0.9.6

* Fix iOS 12.4 `LockCachingAudioSource` fetch exception (@akindone).

## 0.9.5

* Fix iOS/macOS bug updating shuffle order.
* Fix iOS/macOS bug advancing to next in shuffle order.

## 0.9.4

* Remember position after stop().

## 0.9.3

* Fix bug when updating playlist before loading.

## 0.9.2

* Fix Android bug when loading empty playlist.
* Fix Android NullPointerException on stop().

## 0.9.1

* Fix iOS/macOS bug when setting volume before load.

## 0.9.0

* Update to support just_audio_background.

## 0.8.1

* Fix update position bug on Android.
* Compile-time option to include/exclude microphone API.

## 0.8.0

* Add buffer options via AudioLoadConfiguration for iOS/Android.
* Add setSkipSilenceEnabled for Android (@subhash279).
* Add setPitch for Android.
* Add audio effects:
  * AndroidLoudnessEnhancer
  * AndroidEqualizer
* Dispose players when hot restarting on Android.

## 0.7.5

* Support rxdart 0.27.0
* Mention INTERNET Android permission in README (@nt4f04uNd).

## 0.7.4+1

* Link to tutorials in README.

## 0.7.4

* Fix hang after stopping while loading.
* Fix pending timers error (@minhqdao).

## 0.7.3

* Silence uncaught exceptions in positionStream.

## 0.7.2

* Propagate play() exceptions (@twogood).

## 0.7.1

* Fix IllegalSeekPositionException on Android (@DenisShakinov).
* Fix error playing files when a user agent is set.

## 0.7.0

* Null safety.
* Retype headers from Map to Map<String, String>

## 0.6.15+1

* Fix doc references.

## 0.6.15

* Fix bug with spaces in asset paths.
* Fix bug setting a ClippingAudioSource after another source.

## 0.6.14+1

* Update ICY metadata feature status in README.

## 0.6.14

* Initial support for ICY metadata on iOS.
* Upgrade to ExoPlayer 2.13.1 (@MichealReed).

## 0.6.13

* Add userAgent parameter to AudioPlayer constructor.
* Support seeks during download in LockCachingAudioSource.
* Fix negative duration bug on iOS/macOS.

## 0.6.12

* Fix non-completing seek-to-index bug on iOS/macOS.
* More options to manage audio_session.

## 0.6.11

* Update example to indicate buffer position.
* Document pre-release and experimental features in README.

## 0.6.10

* Fix range error in SequenceState (@smkhalsa).

## 0.6.9

* Support assets on web.
* Support StreamAudioSource on web.
* Fix bug on web when manipulating playlists.
* Asset cache no longer deleted on dispose.
* Add contentType to StreamAudioResponse.

## 0.6.8

* Fix pubspec description.

## 0.6.7

* Fix bug with bufferedPositionStream on iOS/macOS.

## 0.6.6

* Experimental cache support.
* Experimental stream audio source.
* Disable iOS/macOS logs (@pschuegr).
* Fix bug with empty playlist (iOS/macOS/web).
* Fix Android bug when initialIndex==null.
* Avoid duplicates in asset cache.
* Guard against unsupported assets on web.

## 0.6.5

* Rewrite setLoopMode on iOS to be gapless.

## 0.6.4

* Emit PlaybackEvent when playing (compatibility with 0.5.x).

## 0.6.3

* Fix iOS compiler warnings.
* Fix bug where native platform wasn't disposed.
* Remove Java compiler warnings.
* Process play/pause state transitions in a consistent order.

## 0.6.2

* Fix bugs related to the new setAudioSource method:
  * When calling setAudioSource more than once
  * When calling setAudioSource/load/play simultaneously

## 0.6.1

* Fix bug with Android skipping start of audio.

## 0.6.0

* Breaking change: Replace load by setAudioSource.
* Breaking change: Rename ProcessingState.none to idle.
* Support custom shuffle order.
* Fix bug dynamically adding to ConcatenatingAudioSource.
* Correctly return null for unknown duration on Android.
* Update dependency versions.

## 0.5.7

* Fix podspec error in web package (@timilehinjegede).
* Fix iOS out-of-range bug.
* Remove Objective C compiler warnings.
* Unit tests.

## 0.5.6

* Fix iOS memory leak.
* Enable useLazyPreparation by default.

## 0.5.5

* Add initialPosition/initialIndex parameters to load.
* Fix iOS crash when disposing just before FlutterEngine is destroyed.
* Fix bug with simultaneous seek requests on iOS.
* Fix seeking when using headers (@nuc134r).
* Fix loading state transition on Android.
* Pass through all setSpeeds requests on iOS, ignoring canPlayFast/Slow.
* Fix bug loading file paths containing spaces (@hsangtini).
* Add web endorsement (@creativecreatorormaybenot).

## 0.5.4

* Use audio_session 0.0.9.

## 0.5.3

* ARC fixes on iOS.
* Update to use platform interface 1.1.0.
* Retain player.position after dispose.
* Fix unnattached player bug in ConcatenatingAudioSource (@nuc134r).

## 0.5.2

* Fix bug in concatenating add/addAll.

## 0.5.1

* Fix bug in loading from assets.
* Ignore method calls from invalid states.
* Forward exceptions from iOS platform implementation.

## 0.5.0

* Convert to federated plugin.

## 0.4.5

* Fix iOS bug in seek/position/duration in HLS streams (@snaeji).
* Fix web bug for audio sources with unknown durations.

## 0.4.4

* Fix crash when disposing of positionStream controller.
* Handle interruptions correctly when willPauseWhenDucked is set.
* Correct seek/position/duration in HLS streams (@snaeji).
* Resume at correct speed after seek on iOS (@subhash279).

## 0.4.3

* Add section to README on configuring the audio session.

## 0.4.2

* Make default audio session settings compatible with iOS control center.
* Update README to mention NSMicrophoneUsageDescription key in Info.plist.

## 0.4.1

* Fix setSpeed bug on iOS.

## 0.4.0

* Handles audio focus/interruptions via audio_session
* Bug fixes

## 0.3.4

* Fix bug in icy metadata
* Allow Android AudioAttributes to be set
* Provide access to Android audio session ID

## 0.3.3

* Remove dependency on Java streams API

## 0.3.2

* Fix dynamic methods on ConcatenatingAudioSource for iOS/Android
* Add sequenceStream/sequenceStateStream
* Change asset URI from asset:// to asset:///

## 0.3.1

* Prevent hang in dispose

## 0.3.0

* Playlists
* Looping
* Shuffling
* Composing
* Clipping support added for iOS/macOS
* New player state model consisting of:
  * playing: true/false
  * processingState: none/loading/buffering/ready/completed
* Feature complete on iOS and macOS (except for DASH)
* Improved example
* Exception classes

## 0.2.2

* Fix dependencies for stable channel.

## 0.2.1

* Improve handling of headers.
* Report setUrl errors and duration on web.

## 0.2.0

* Support dynamic duration
* Support seeking to end of live streams
* Support request headers
* V2 implementation
* Report setUrl errors on iOS
* setUrl throws exception if interrupted
* Return null when duration is unknown

## 0.1.10

* Option to set audio session category on iOS.

## 0.1.9

* Bug fixes.

## 0.1.8

* Reduce distortion at slow speeds on iOS

## 0.1.7

* Minor bug fixes.

## 0.1.6

* Eliminate event lag over method channels.
* Report setUrl errors on Android.
* Report Icy Metadata on Android.
* Bug fixes.

## 0.1.5

* Update dependencies and documentation.

## 0.1.4

* Add MacOS implementation.
* Support cross-platform redirects on Android.
* Bug fixes.

## 0.1.3

* Fix bug in web implementation.

## 0.1.2

* Broadcast how much audio has been buffered.

## 0.1.1

* Web implementation.
* iOS option to minimize stalling.
* Fix setAsset on iOS.

## 0.1.0

* Separate buffering state from PlaybackState.
* More permissive state transitions.
* Support playing local files on iOS.

## 0.0.6

* Bug fixes.

## 0.0.5

* API change for audio clipping.
* Performance improvements and bug fixes on Android.

## 0.0.4

* Remove reseeking hack.

## 0.0.3

* Feature to change audio speed.

## 0.0.2

* iOS implementation for testing (may not work).

## 0.0.1

* Initial release with Android implementation.<|MERGE_RESOLUTION|>--- conflicted
+++ resolved
@@ -1,12 +1,10 @@
-<<<<<<< HEAD
 ## 0.10.1
 
 * 
-=======
+
 ## 0.9.33
 
 * Update minimum flutter version to 3.0.
->>>>>>> 126911d6
 
 ## 0.9.32
 
