name: just_audio
description: A feature-rich audio player for Flutter. Loop, clip and concatenate any sound from any source (asset/file/URL/stream) in a variety of audio formats with gapless playback.
<<<<<<< HEAD
version: 0.10.1
=======
version: 0.9.36
>>>>>>> 819df641
repository: https://github.com/ryanheise/just_audio/tree/minor/just_audio
issue_tracker: https://github.com/ryanheise/just_audio/issues
topics:
  - audio
  - sound
  - player
  - background

environment:
  sdk: ">=2.17.0 <4.0.0"
  flutter: ">=3.0.0"

dependencies:
<<<<<<< HEAD
  # just_audio_platform_interface: ^4.2.1
  just_audio_platform_interface:
    path: ../just_audio_platform_interface
  # just_audio_web: ^0.4.8
  just_audio_web:
    path: ../just_audio_web
=======
  just_audio_platform_interface: ^4.2.2
  # just_audio_platform_interface:
  #   path: ../just_audio_platform_interface
  just_audio_web: ^0.4.8
  # just_audio_web:
  #   path: ../just_audio_web
>>>>>>> 819df641
  audio_session: ^0.1.14
  rxdart: '>=0.26.0 <0.28.0'
  path: ^1.8.0
  path_provider: ^2.0.0
  async: ^2.5.0
  uuid: '>=3.0.1 <5.0.0'
  crypto: ^3.0.0
  meta: ^1.3.0
  flutter:
    sdk: flutter

dev_dependencies:
  flutter_test:
    sdk: flutter
  mockito: ^5.0.0
  plugin_platform_interface: ^2.0.0
  flutter_lints: ^2.0.1

flutter:
  plugin:
    platforms:
      android:
        package: com.ryanheise.just_audio
        pluginClass: JustAudioPlugin
      ios:
        pluginClass: JustAudioPlugin
      macos:
        pluginClass: JustAudioPlugin
      web:
        default_package: just_audio_web<|MERGE_RESOLUTION|>--- conflicted
+++ resolved
@@ -1,10 +1,6 @@
 name: just_audio
 description: A feature-rich audio player for Flutter. Loop, clip and concatenate any sound from any source (asset/file/URL/stream) in a variety of audio formats with gapless playback.
-<<<<<<< HEAD
 version: 0.10.1
-=======
-version: 0.9.36
->>>>>>> 819df641
 repository: https://github.com/ryanheise/just_audio/tree/minor/just_audio
 issue_tracker: https://github.com/ryanheise/just_audio/issues
 topics:
@@ -18,21 +14,12 @@
   flutter: ">=3.0.0"
 
 dependencies:
-<<<<<<< HEAD
-  # just_audio_platform_interface: ^4.2.1
+  # just_audio_platform_interface: ^4.2.2
   just_audio_platform_interface:
     path: ../just_audio_platform_interface
   # just_audio_web: ^0.4.8
   just_audio_web:
     path: ../just_audio_web
-=======
-  just_audio_platform_interface: ^4.2.2
-  # just_audio_platform_interface:
-  #   path: ../just_audio_platform_interface
-  just_audio_web: ^0.4.8
-  # just_audio_web:
-  #   path: ../just_audio_web
->>>>>>> 819df641
   audio_session: ^0.1.14
   rxdart: '>=0.26.0 <0.28.0'
   path: ^1.8.0
