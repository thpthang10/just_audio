--- conflicted
+++ resolved
@@ -8,17 +8,12 @@
   flutter: ">=1.12.13+hotfix.5"
 
 dependencies:
-<<<<<<< HEAD
   # just_audio_platform_interface: ^2.0.0
   just_audio_platform_interface:
     path: ../just_audio_platform_interface
-  # just_audio_web: ^0.2.1
+  # just_audio_web: ^0.2.3
   just_audio_web:
     path: ../just_audio_web
-=======
-  just_audio_platform_interface: ^2.0.0
-  just_audio_web: ^0.2.3
->>>>>>> d201a71d
   audio_session: ^0.0.10
   rxdart: ">= 0.24.1 < 0.26.0"
   path: ^1.6.4
