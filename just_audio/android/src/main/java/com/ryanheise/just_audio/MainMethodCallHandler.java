--- conflicted
+++ resolved
@@ -44,15 +44,11 @@
                 break;
             }
             List<Object> rawAudioEffects = call.argument("androidAudioEffects");
-<<<<<<< HEAD
-            final AudioPlayer player = new AudioPlayer(applicationContext, messenger, id, call.argument("audioLoadConfiguration"), rawAudioEffects);
+            final AudioPlayer player = new AudioPlayer(applicationContext, messenger, id, call.argument("audioLoadConfiguration"), rawAudioEffects, call.argument("androidOffloadSchedulingEnabled"));
             players.put(id, player);
             if (activityPluginBinding != null) {
                 player.setActivityPluginBinding(activityPluginBinding);
             }
-=======
-            players.put(id, new AudioPlayer(applicationContext, messenger, id, call.argument("audioLoadConfiguration"), rawAudioEffects, call.argument("androidOffloadSchedulingEnabled")));
->>>>>>> cd7d3309
             result.success(null);
             break;
         }
