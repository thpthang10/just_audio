--- conflicted
+++ resolved
@@ -9,34 +9,36 @@
 import io.flutter.embedding.engine.plugins.activity.ActivityPluginBinding;
 import io.flutter.plugin.common.BinaryMessenger;
 import io.flutter.plugin.common.MethodChannel;
-<<<<<<< HEAD
-import io.flutter.plugin.common.PluginRegistry.Registrar;
-=======
 import io.flutter.plugin.common.MethodChannel.MethodCallHandler;
 import io.flutter.plugin.common.MethodChannel.Result;
->>>>>>> 43ccead7
 
 /**
  * JustAudioPlugin
  */
-<<<<<<< HEAD
 public class JustAudioPlugin implements FlutterPlugin, ActivityAware {
-
-=======
-public class JustAudioPlugin implements FlutterPlugin {
->>>>>>> 43ccead7
     private MethodChannel channel;
     private MainMethodCallHandler methodCallHandler;
 
     @Override
     public void onAttachedToEngine(@NonNull FlutterPluginBinding binding) {
-<<<<<<< HEAD
-        startListening(binding.getApplicationContext(), binding.getBinaryMessenger());
-    }
+        Context applicationContext = binding.getApplicationContext();
+        BinaryMessenger messenger = binding.getBinaryMessenger();
+        methodCallHandler = new MainMethodCallHandler(applicationContext, messenger);
 
-    @Override
-    public void onDetachedFromEngine(@NonNull FlutterPluginBinding binding) {
-        stopListening();
+        channel = new MethodChannel(messenger, "com.ryanheise.just_audio.methods");
+        channel.setMethodCallHandler(methodCallHandler);
+        @SuppressWarnings("deprecation")
+        FlutterEngine engine = binding.getFlutterEngine();
+        engine.addEngineLifecycleListener(new EngineLifecycleListener() {
+            @Override
+            public void onPreEngineRestart() {
+                methodCallHandler.dispose();
+            }
+
+            @Override
+            public void onEngineWillDestroy() {
+            }
+        });
     }
 
     @Override
@@ -58,29 +60,6 @@
         methodCallHandler.setActivityPluginBinding(null);
     }
 
-    private void startListening(final Context applicationContext, BinaryMessenger messenger) {
-=======
-        Context applicationContext = binding.getApplicationContext();
-        BinaryMessenger messenger = binding.getBinaryMessenger();
->>>>>>> 43ccead7
-        methodCallHandler = new MainMethodCallHandler(applicationContext, messenger);
-
-        channel = new MethodChannel(messenger, "com.ryanheise.just_audio.methods");
-        channel.setMethodCallHandler(methodCallHandler);
-        @SuppressWarnings("deprecation")
-        FlutterEngine engine = binding.getFlutterEngine();
-        engine.addEngineLifecycleListener(new EngineLifecycleListener() {
-            @Override
-            public void onPreEngineRestart() {
-                methodCallHandler.dispose();
-            }
-
-            @Override
-            public void onEngineWillDestroy() {
-            }
-        });
-    }
-
     @Override
     public void onDetachedFromEngine(@NonNull FlutterPluginBinding binding) {
         methodCallHandler.dispose();
