--- conflicted
+++ resolved
@@ -1,11 +1,8 @@
 <manifest xmlns:android="http://schemas.android.com/apk/res/android"
     package="com.ryanheise.just_audio_example">
 
-<<<<<<< HEAD
+    <uses-permission android:name="android.permission.INTERNET"/>
     <uses-permission android:name="android.permission.RECORD_AUDIO"/>
-=======
-    <uses-permission android:name="android.permission.INTERNET"/>
->>>>>>> 43ccead7
 
     <!-- io.flutter.app.FlutterApplication is an android.app.Application that
          calls FlutterMain.startInitialization(this); in its onCreate method.
