import 'dart:math';

import 'package:audio_session/audio_session.dart';
import 'package:flutter/foundation.dart';
import 'package:flutter/material.dart';
import 'package:flutter/services.dart';
import 'package:just_audio/just_audio.dart';
import 'package:rxdart/rxdart.dart';

void main() => runApp(MyApp());

class MyApp extends StatefulWidget {
  @override
  _MyAppState createState() => _MyAppState();
}

class _MyAppState extends State<MyApp> {
  late AudioPlayer _player;
  ConcatenatingAudioSource _playlist = ConcatenatingAudioSource(children: [
    ClippingAudioSource(
      start: Duration(seconds: 60),
      end: Duration(seconds: 90),
      child: AudioSource.uri(Uri.parse(
          "https://s3.amazonaws.com/scifri-episodes/scifri20181123-episode.mp3")),
      tag: AudioMetadata(
        album: "Science Friday",
        title: "A Salute To Head-Scratching Science (30 seconds)",
        artwork:
            "https://media.wnyc.org/i/1400/1400/l/80/1/ScienceFriday_WNYCStudios_1400.jpg",
      ),
    ),
    AudioSource.uri(
      Uri.parse(
          "https://s3.amazonaws.com/scifri-episodes/scifri20181123-episode.mp3"),
      tag: AudioMetadata(
        album: "Science Friday",
        title: "A Salute To Head-Scratching Science",
        artwork:
            "https://media.wnyc.org/i/1400/1400/l/80/1/ScienceFriday_WNYCStudios_1400.jpg",
      ),
    ),
    AudioSource.uri(
      Uri.parse("https://s3.amazonaws.com/scifri-segments/scifri201711241.mp3"),
      tag: AudioMetadata(
        album: "Science Friday",
        title: "From Cat Rheology To Operatic Incompetence",
        artwork:
            "https://media.wnyc.org/i/1400/1400/l/80/1/ScienceFriday_WNYCStudios_1400.jpg",
      ),
    ),
    AudioSource.uri(
      Uri.parse("asset:///audio/nature.mp3"),
      tag: AudioMetadata(
        album: "Public Domain",
        title: "Nature Sounds",
        artwork:
            "https://media.wnyc.org/i/1400/1400/l/80/1/ScienceFriday_WNYCStudios_1400.jpg",
      ),
    ),
  ]);
  int _addedCount = 0;

  @override
  void initState() {
    super.initState();
    _player = AudioPlayer();
    SystemChrome.setSystemUIOverlayStyle(SystemUiOverlayStyle(
      statusBarColor: Colors.black,
    ));
    _init();
  }

  _init() async {
    final session = await AudioSession.instance;
    await session.configure(AudioSessionConfiguration.speech());
    try {
      await _player.setAudioSource(_playlist);
    } catch (e) {
      // catch load errors: 404, invalid url ...
      print("An error occured $e");
    }
  }

  @override
  void dispose() {
    _player.dispose();
    super.dispose();
  }

  @override
  Widget build(BuildContext context) {
    return MaterialApp(
      debugShowCheckedModeBanner: false,
      home: Scaffold(
        body: SafeArea(
          child: Column(
            crossAxisAlignment: CrossAxisAlignment.center,
            mainAxisAlignment: MainAxisAlignment.center,
            children: [
              Expanded(
                child: StreamBuilder<SequenceState?>(
                  stream: _player.sequenceStateStream,
                  builder: (context, snapshot) {
                    final state = snapshot.data;
                    if (state?.sequence.isEmpty ?? true) return SizedBox();
                    final metadata = state!.currentSource.tag as AudioMetadata;
                    return Column(
                      crossAxisAlignment: CrossAxisAlignment.center,
                      children: [
                        Expanded(
                          child: Padding(
                            padding: const EdgeInsets.all(8.0),
                            child:
                                Center(child: Image.network(metadata.artwork)),
                          ),
                        ),
                        Text(metadata.album,
                            style: Theme.of(context).textTheme.headline6),
                        Text(metadata.title),
                      ],
                    );
                  },
                ),
              ),
              ControlButtons(_player),
              StreamBuilder<Duration?>(
                stream: _player.durationStream,
                builder: (context, snapshot) {
                  final duration = snapshot.data ?? Duration.zero;
                  return StreamBuilder<PositionData>(
                    stream: Rx.combineLatest2<Duration, Duration, PositionData>(
                        _player.positionStream,
                        _player.bufferedPositionStream,
                        (position, bufferedPosition) =>
                            PositionData(position, bufferedPosition)),
                    builder: (context, snapshot) {
                      final positionData = snapshot.data ??
                          PositionData(Duration.zero, Duration.zero);
                      var position = positionData.position ?? Duration.zero;
                      if (position > duration) {
                        position = duration;
                      }
                      var bufferedPosition =
                          positionData.bufferedPosition ?? Duration.zero;
                      if (bufferedPosition > duration) {
                        bufferedPosition = duration;
                      }
                      return SeekBar(
                        duration: duration,
                        position: position,
                        bufferedPosition: bufferedPosition,
                        onChangeEnd: (newPosition) {
                          _player.seek(newPosition);
                        },
                      );
                    },
                  );
                },
              ),
              SizedBox(height: 8.0),
              Row(
                children: [
                  StreamBuilder<LoopMode>(
                    stream: _player.loopModeStream,
                    builder: (context, snapshot) {
                      final loopMode = snapshot.data ?? LoopMode.off;
                      const icons = [
                        Icon(Icons.repeat, color: Colors.grey),
                        Icon(Icons.repeat, color: Colors.orange),
                        Icon(Icons.repeat_one, color: Colors.orange),
                      ];
                      const cycleModes = [
                        LoopMode.off,
                        LoopMode.all,
                        LoopMode.one,
                      ];
                      final index = cycleModes.indexOf(loopMode);
                      return IconButton(
                        icon: icons[index],
                        onPressed: () {
                          _player.setLoopMode(cycleModes[
                              (cycleModes.indexOf(loopMode) + 1) %
                                  cycleModes.length]);
                        },
                      );
                    },
                  ),
                  Expanded(
                    child: Text(
                      "Playlist",
                      style: Theme.of(context).textTheme.headline6,
                      textAlign: TextAlign.center,
                    ),
                  ),
                  StreamBuilder<bool>(
                    stream: _player.shuffleModeEnabledStream,
                    builder: (context, snapshot) {
                      final shuffleModeEnabled = snapshot.data ?? false;
                      return IconButton(
                        icon: shuffleModeEnabled
                            ? Icon(Icons.shuffle, color: Colors.orange)
                            : Icon(Icons.shuffle, color: Colors.grey),
                        onPressed: () async {
                          final enable = !shuffleModeEnabled;
                          if (enable) {
                            await _player.shuffle();
                          }
                          await _player.setShuffleModeEnabled(enable);
                        },
                      );
                    },
                  ),
                ],
              ),
              Container(
                height: 240.0,
                child: StreamBuilder<SequenceState?>(
                  stream: _player.sequenceStateStream,
                  builder: (context, snapshot) {
                    final state = snapshot.data;
                    final sequence = state?.sequence ?? [];
                    return ReorderableListView(
                      onReorder: (int oldIndex, int newIndex) {
                        if (oldIndex < newIndex) newIndex--;
                        _playlist.move(oldIndex, newIndex);
                      },
                      children: [
                        for (var i = 0; i < sequence.length; i++)
                          Dismissible(
                            key: ValueKey(sequence[i]),
                            background: Container(
                              color: Colors.redAccent,
                              alignment: Alignment.centerRight,
                              child: Padding(
                                padding: const EdgeInsets.only(right: 8.0),
                                child: Icon(Icons.delete, color: Colors.white),
                              ),
                            ),
                            onDismissed: (dismissDirection) {
                              _playlist.removeAt(i);
                            },
                            child: Material(
                              color: i == state!.currentIndex
                                  ? Colors.grey.shade300
                                  : null,
                              child: ListTile(
                                title: Text(sequence[i].tag.title),
                                onTap: () {
                                  _player.seek(Duration.zero, index: i);
                                },
                              ),
                            ),
                          ),
                      ],
                    );
                  },
                ),
              ),
            ],
          ),
        ),
        floatingActionButton: FloatingActionButton(
          child: Icon(Icons.add),
          onPressed: () {
            _playlist.add(AudioSource.uri(
              Uri.parse("asset:///audio/nature.mp3"),
              tag: AudioMetadata(
                album: "Public Domain",
                title: "Nature Sounds ${++_addedCount}",
                artwork:
                    "https://media.wnyc.org/i/1400/1400/l/80/1/ScienceFriday_WNYCStudios_1400.jpg",
              ),
            ));
          },
        ),
      ),
    );
  }
}

class ControlButtons extends StatelessWidget {
  final AudioPlayer player;

  ControlButtons(this.player);

  @override
  Widget build(BuildContext context) {
    return Row(
      mainAxisSize: MainAxisSize.min,
      children: [
        IconButton(
          icon: Icon(Icons.volume_up),
          onPressed: () {
            _showSliderDialog(
              context: context,
              title: "Adjust volume",
              divisions: 10,
              min: 0.0,
              max: 1.0,
              stream: player.volumeStream,
              onChanged: player.setVolume,
            );
          },
        ),
        StreamBuilder<SequenceState?>(
          stream: player.sequenceStateStream,
          builder: (context, snapshot) => IconButton(
            icon: Icon(Icons.skip_previous),
            onPressed: player.hasPrevious ? player.seekToPrevious : null,
          ),
        ),
        StreamBuilder<PlayerState>(
          stream: player.playerStateStream,
          builder: (context, snapshot) {
            final playerState = snapshot.data;
            final processingState = playerState?.processingState;
            final playing = playerState?.playing;
            if (processingState == ProcessingState.loading ||
                processingState == ProcessingState.buffering) {
              return Container(
                margin: EdgeInsets.all(8.0),
                width: 64.0,
                height: 64.0,
                child: CircularProgressIndicator(),
              );
            } else if (playing != true) {
              return IconButton(
                icon: Icon(Icons.play_arrow),
                iconSize: 64.0,
                onPressed: player.play,
              );
            } else if (processingState != ProcessingState.completed) {
              return IconButton(
                icon: Icon(Icons.pause),
                iconSize: 64.0,
                onPressed: player.pause,
              );
            } else {
              return IconButton(
                icon: Icon(Icons.replay),
                iconSize: 64.0,
                onPressed: () => player.seek(Duration.zero,
                    index: player.effectiveIndices!.first),
              );
            }
          },
        ),
        StreamBuilder<SequenceState?>(
          stream: player.sequenceStateStream,
          builder: (context, snapshot) => IconButton(
            icon: Icon(Icons.skip_next),
            onPressed: player.hasNext ? player.seekToNext : null,
          ),
        ),
        StreamBuilder<double>(
          stream: player.speedStream,
          builder: (context, snapshot) => IconButton(
            icon: Text("${snapshot.data?.toStringAsFixed(1)}x",
                style: TextStyle(fontWeight: FontWeight.bold)),
            onPressed: () {
              _showSliderDialog(
                context: context,
                title: "Adjust speed",
                divisions: 10,
                min: 0.5,
                max: 1.5,
                stream: player.speedStream,
                onChanged: player.setSpeed,
              );
            },
          ),
        ),
      ],
    );
  }
}

class SeekBar extends StatefulWidget {
  final Duration duration;
  final Duration position;
<<<<<<< HEAD
  final ValueChanged<Duration>? onChanged;
  final ValueChanged<Duration>? onChangeEnd;

  SeekBar({
    required this.duration,
    required this.position,
=======
  final Duration bufferedPosition;
  final ValueChanged<Duration> onChanged;
  final ValueChanged<Duration> onChangeEnd;

  SeekBar({
    @required this.duration,
    @required this.position,
    @required this.bufferedPosition,
>>>>>>> 7b63f984
    this.onChanged,
    this.onChangeEnd,
  });

  @override
  _SeekBarState createState() => _SeekBarState();
}

class _SeekBarState extends State<SeekBar> {
<<<<<<< HEAD
  double? _dragValue;
=======
  double _dragValue;
  SliderThemeData _sliderThemeData;

  @override
  void didChangeDependencies() {
    super.didChangeDependencies();

    _sliderThemeData = SliderTheme.of(context).copyWith(
      trackHeight: 2.0,
    );
  }
>>>>>>> 7b63f984

  @override
  Widget build(BuildContext context) {
    return Stack(
      children: [
<<<<<<< HEAD
        Slider(
          min: 0.0,
          max: widget.duration.inMilliseconds.toDouble(),
          value: min(_dragValue ?? widget.position.inMilliseconds.toDouble(),
              widget.duration.inMilliseconds.toDouble()),
          onChanged: (value) {
            setState(() {
              _dragValue = value;
            });
            if (widget.onChanged != null) {
              widget.onChanged!(Duration(milliseconds: value.round()));
            }
          },
          onChangeEnd: (value) {
            if (widget.onChangeEnd != null) {
              widget.onChangeEnd!(Duration(milliseconds: value.round()));
            }
            _dragValue = null;
          },
=======
        SliderTheme(
          data: _sliderThemeData.copyWith(
            thumbShape: HiddenThumbComponentShape(),
            activeTrackColor: Colors.blue.shade100,
            inactiveTrackColor: Colors.grey.shade300,
          ),
          child: ExcludeSemantics(
            child: Slider(
              min: 0.0,
              max: widget.duration.inMilliseconds.toDouble(),
              value: widget.bufferedPosition.inMilliseconds.toDouble(),
              onChanged: (value) {
                setState(() {
                  _dragValue = value;
                });
                if (widget.onChanged != null) {
                  widget.onChanged(Duration(milliseconds: value.round()));
                }
              },
              onChangeEnd: (value) {
                if (widget.onChangeEnd != null) {
                  widget.onChangeEnd(Duration(milliseconds: value.round()));
                }
                _dragValue = null;
              },
            ),
          ),
        ),
        SliderTheme(
          data: _sliderThemeData.copyWith(
            inactiveTrackColor: Colors.transparent,
          ),
          child: Slider(
            min: 0.0,
            max: widget.duration.inMilliseconds.toDouble(),
            value: min(_dragValue ?? widget.position.inMilliseconds.toDouble(),
                widget.duration.inMilliseconds.toDouble()),
            onChanged: (value) {
              setState(() {
                _dragValue = value;
              });
              if (widget.onChanged != null) {
                widget.onChanged(Duration(milliseconds: value.round()));
              }
            },
            onChangeEnd: (value) {
              if (widget.onChangeEnd != null) {
                widget.onChangeEnd(Duration(milliseconds: value.round()));
              }
              _dragValue = null;
            },
          ),
>>>>>>> 7b63f984
        ),
        Positioned(
          right: 16.0,
          bottom: 0.0,
          child: Text(
              RegExp(r'((^0*[1-9]\d*:)?\d{2}:\d{2})\.\d+$')
                      .firstMatch("$_remaining")
                      ?.group(1) ??
                  '$_remaining',
              style: Theme.of(context).textTheme.caption),
        ),
      ],
    );
  }

  Duration get _remaining => widget.duration - widget.position;
}

_showSliderDialog({
  required BuildContext context,
  required String title,
  required int divisions,
  required double min,
  required double max,
  String valueSuffix = '',
  required Stream<double> stream,
  required ValueChanged<double> onChanged,
}) {
  showDialog(
    context: context,
    builder: (context) => AlertDialog(
      title: Text(title, textAlign: TextAlign.center),
      content: StreamBuilder<double>(
        stream: stream,
        builder: (context, snapshot) => Container(
          height: 100.0,
          child: Column(
            children: [
              Text('${snapshot.data?.toStringAsFixed(1)}$valueSuffix',
                  style: TextStyle(
                      fontFamily: 'Fixed',
                      fontWeight: FontWeight.bold,
                      fontSize: 24.0)),
              Slider(
                divisions: divisions,
                min: min,
                max: max,
                value: snapshot.data ?? 1.0,
                onChanged: onChanged,
              ),
            ],
          ),
        ),
      ),
    ),
  );
}

class AudioMetadata {
  final String album;
  final String title;
  final String artwork;

<<<<<<< HEAD
  AudioMetadata(
      {required this.album, required this.title, required this.artwork});
=======
  AudioMetadata({this.album, this.title, this.artwork});
}

class HiddenThumbComponentShape extends SliderComponentShape {
  @override
  Size getPreferredSize(bool isEnabled, bool isDiscrete) => Size.zero;

  @override
  void paint(
    PaintingContext context,
    Offset center, {
    Animation<double> activationAnimation,
    Animation<double> enableAnimation,
    bool isDiscrete,
    TextPainter labelPainter,
    RenderBox parentBox,
    SliderThemeData sliderTheme,
    TextDirection textDirection,
    double value,
    double textScaleFactor,
    Size sizeWithOverflow,
  }) {}
}

class PositionData {
  final Duration position;
  final Duration bufferedPosition;

  PositionData(this.position, this.bufferedPosition);
>>>>>>> 7b63f984
}<|MERGE_RESOLUTION|>--- conflicted
+++ resolved
@@ -378,23 +378,14 @@
 class SeekBar extends StatefulWidget {
   final Duration duration;
   final Duration position;
-<<<<<<< HEAD
+  final Duration bufferedPosition;
   final ValueChanged<Duration>? onChanged;
   final ValueChanged<Duration>? onChangeEnd;
 
   SeekBar({
     required this.duration,
     required this.position,
-=======
-  final Duration bufferedPosition;
-  final ValueChanged<Duration> onChanged;
-  final ValueChanged<Duration> onChangeEnd;
-
-  SeekBar({
-    @required this.duration,
-    @required this.position,
-    @required this.bufferedPosition,
->>>>>>> 7b63f984
+    required this.bufferedPosition,
     this.onChanged,
     this.onChangeEnd,
   });
@@ -404,11 +395,8 @@
 }
 
 class _SeekBarState extends State<SeekBar> {
-<<<<<<< HEAD
   double? _dragValue;
-=======
-  double _dragValue;
-  SliderThemeData _sliderThemeData;
+  late SliderThemeData _sliderThemeData;
 
   @override
   void didChangeDependencies() {
@@ -418,33 +406,11 @@
       trackHeight: 2.0,
     );
   }
->>>>>>> 7b63f984
 
   @override
   Widget build(BuildContext context) {
     return Stack(
       children: [
-<<<<<<< HEAD
-        Slider(
-          min: 0.0,
-          max: widget.duration.inMilliseconds.toDouble(),
-          value: min(_dragValue ?? widget.position.inMilliseconds.toDouble(),
-              widget.duration.inMilliseconds.toDouble()),
-          onChanged: (value) {
-            setState(() {
-              _dragValue = value;
-            });
-            if (widget.onChanged != null) {
-              widget.onChanged!(Duration(milliseconds: value.round()));
-            }
-          },
-          onChangeEnd: (value) {
-            if (widget.onChangeEnd != null) {
-              widget.onChangeEnd!(Duration(milliseconds: value.round()));
-            }
-            _dragValue = null;
-          },
-=======
         SliderTheme(
           data: _sliderThemeData.copyWith(
             thumbShape: HiddenThumbComponentShape(),
@@ -487,17 +453,16 @@
                 _dragValue = value;
               });
               if (widget.onChanged != null) {
-                widget.onChanged(Duration(milliseconds: value.round()));
+                widget.onChanged!(Duration(milliseconds: value.round()));
               }
             },
             onChangeEnd: (value) {
               if (widget.onChangeEnd != null) {
-                widget.onChangeEnd(Duration(milliseconds: value.round()));
+                widget.onChangeEnd!(Duration(milliseconds: value.round()));
               }
               _dragValue = null;
             },
           ),
->>>>>>> 7b63f984
         ),
         Positioned(
           right: 16.0,
@@ -561,11 +526,8 @@
   final String title;
   final String artwork;
 
-<<<<<<< HEAD
   AudioMetadata(
       {required this.album, required this.title, required this.artwork});
-=======
-  AudioMetadata({this.album, this.title, this.artwork});
 }
 
 class HiddenThumbComponentShape extends SliderComponentShape {
@@ -594,5 +556,4 @@
   final Duration bufferedPosition;
 
   PositionData(this.position, this.bufferedPosition);
->>>>>>> 7b63f984
 }