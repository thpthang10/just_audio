--- conflicted
+++ resolved
@@ -17,14 +17,9 @@
 }
 
 class _MyAppState extends State<MyApp> {
-<<<<<<< HEAD
   static int _nextMediaId = 0;
-  AudioPlayer _player;
-  ConcatenatingAudioSource _playlist = ConcatenatingAudioSource(children: [
-=======
   late AudioPlayer _player;
   final _playlist = ConcatenatingAudioSource(children: [
->>>>>>> 51ee9bbe
     ClippingAudioSource(
       start: Duration(seconds: 60),
       end: Duration(seconds: 90),
@@ -34,8 +29,8 @@
         id: '${_nextMediaId++}',
         album: "Science Friday",
         title: "A Salute To Head-Scratching Science (30 seconds)",
-        artUri:
-            "https://media.wnyc.org/i/1400/1400/l/80/1/ScienceFriday_WNYCStudios_1400.jpg",
+        artUri: Uri.parse(
+            "https://media.wnyc.org/i/1400/1400/l/80/1/ScienceFriday_WNYCStudios_1400.jpg"),
       ),
     ),
     AudioSource.uri(
@@ -45,8 +40,8 @@
         id: '${_nextMediaId++}',
         album: "Science Friday",
         title: "A Salute To Head-Scratching Science",
-        artUri:
-            "https://media.wnyc.org/i/1400/1400/l/80/1/ScienceFriday_WNYCStudios_1400.jpg",
+        artUri: Uri.parse(
+            "https://media.wnyc.org/i/1400/1400/l/80/1/ScienceFriday_WNYCStudios_1400.jpg"),
       ),
     ),
     AudioSource.uri(
@@ -55,8 +50,8 @@
         id: '${_nextMediaId++}',
         album: "Science Friday",
         title: "From Cat Rheology To Operatic Incompetence",
-        artUri:
-            "https://media.wnyc.org/i/1400/1400/l/80/1/ScienceFriday_WNYCStudios_1400.jpg",
+        artUri: Uri.parse(
+            "https://media.wnyc.org/i/1400/1400/l/80/1/ScienceFriday_WNYCStudios_1400.jpg"),
       ),
     ),
     AudioSource.uri(
@@ -65,8 +60,8 @@
         id: '${_nextMediaId++}',
         album: "Public Domain",
         title: "Nature Sounds",
-        artUri:
-            "https://media.wnyc.org/i/1400/1400/l/80/1/ScienceFriday_WNYCStudios_1400.jpg",
+        artUri: Uri.parse(
+            "https://media.wnyc.org/i/1400/1400/l/80/1/ScienceFriday_WNYCStudios_1400.jpg"),
       ),
     ),
   ]);
@@ -94,12 +89,10 @@
       // If nothing is already running, initialise the player.
       try {
         await _player.setAudioSource(_playlist);
-      } catch (e) {
+      } catch (e, stackTrace) {
         // catch load errors: 404, invalid url ...
         print("An error occured $e");
-        if (e is PlayerException) {
-          print(e.stackTrace);
-        }
+        print(stackTrace);
       }
     }
   }
@@ -114,7 +107,6 @@
   Widget build(BuildContext context) {
     return MaterialApp(
       debugShowCheckedModeBanner: false,
-<<<<<<< HEAD
       home: AudioServiceWidget(
         child: Scaffold(
           body: SafeArea(
@@ -123,124 +115,33 @@
               mainAxisAlignment: MainAxisAlignment.center,
               children: [
                 Expanded(
-                  child: StreamBuilder<SequenceState>(
+                  child: StreamBuilder<SequenceState?>(
                     stream: _player.sequenceStateStream,
                     builder: (context, snapshot) {
                       final state = snapshot.data;
-                      if (state?.sequence?.isEmpty ?? true) return SizedBox();
-                      final metadata = state.currentSource.tag as MediaItem;
+                      if (state?.sequence.isEmpty ?? true) return SizedBox();
+                      final metadata = state!.currentSource!.tag as MediaItem;
                       return Column(
                         crossAxisAlignment: CrossAxisAlignment.center,
                         children: [
                           Expanded(
                             child: Padding(
                               padding: const EdgeInsets.all(8.0),
-                              child:
-                                  Center(child: Image.network(metadata.artUri)),
+                              child: Center(
+                                  child: Image.network(
+                                      metadata.artUri.toString())),
                             ),
                           ),
-                          Text(metadata.album ?? '',
+                          Text(metadata.album,
                               style: Theme.of(context).textTheme.headline6),
-                          Text(metadata.title ?? ''),
+                          Text(metadata.title),
                         ],
-=======
-      home: Scaffold(
-        body: SafeArea(
-          child: Column(
-            crossAxisAlignment: CrossAxisAlignment.center,
-            mainAxisAlignment: MainAxisAlignment.center,
-            children: [
-              Expanded(
-                child: StreamBuilder<SequenceState?>(
-                  stream: _player.sequenceStateStream,
-                  builder: (context, snapshot) {
-                    final state = snapshot.data;
-                    if (state?.sequence.isEmpty ?? true) return SizedBox();
-                    final metadata = state!.currentSource!.tag as AudioMetadata;
-                    return Column(
-                      crossAxisAlignment: CrossAxisAlignment.center,
-                      children: [
-                        Expanded(
-                          child: Padding(
-                            padding: const EdgeInsets.all(8.0),
-                            child:
-                                Center(child: Image.network(metadata.artwork)),
-                          ),
-                        ),
-                        Text(metadata.album,
-                            style: Theme.of(context).textTheme.headline6),
-                        Text(metadata.title),
-                      ],
-                    );
-                  },
-                ),
-              ),
-              ControlButtons(_player),
-              StreamBuilder<Duration?>(
-                stream: _player.durationStream,
-                builder: (context, snapshot) {
-                  final duration = snapshot.data ?? Duration.zero;
-                  return StreamBuilder<PositionData>(
-                    stream: Rx.combineLatest2<Duration, Duration, PositionData>(
-                        _player.positionStream,
-                        _player.bufferedPositionStream,
-                        (position, bufferedPosition) =>
-                            PositionData(position, bufferedPosition)),
-                    builder: (context, snapshot) {
-                      final positionData = snapshot.data ??
-                          PositionData(Duration.zero, Duration.zero);
-                      var position = positionData.position;
-                      if (position > duration) {
-                        position = duration;
-                      }
-                      var bufferedPosition = positionData.bufferedPosition;
-                      if (bufferedPosition > duration) {
-                        bufferedPosition = duration;
-                      }
-                      return SeekBar(
-                        duration: duration,
-                        position: position,
-                        bufferedPosition: bufferedPosition,
-                        onChangeEnd: (newPosition) {
-                          _player.seek(newPosition);
-                        },
-                      );
-                    },
-                  );
-                },
-              ),
-              SizedBox(height: 8.0),
-              Row(
-                children: [
-                  StreamBuilder<LoopMode>(
-                    stream: _player.loopModeStream,
-                    builder: (context, snapshot) {
-                      final loopMode = snapshot.data ?? LoopMode.off;
-                      const icons = [
-                        Icon(Icons.repeat, color: Colors.grey),
-                        Icon(Icons.repeat, color: Colors.orange),
-                        Icon(Icons.repeat_one, color: Colors.orange),
-                      ];
-                      const cycleModes = [
-                        LoopMode.off,
-                        LoopMode.all,
-                        LoopMode.one,
-                      ];
-                      final index = cycleModes.indexOf(loopMode);
-                      return IconButton(
-                        icon: icons[index],
-                        onPressed: () {
-                          _player.setLoopMode(cycleModes[
-                              (cycleModes.indexOf(loopMode) + 1) %
-                                  cycleModes.length]);
-                        },
->>>>>>> 51ee9bbe
                       );
                     },
                   ),
                 ),
                 ControlButtons(_player),
-                StreamBuilder<Duration>(
+                StreamBuilder<Duration?>(
                   stream: _player.durationStream,
                   builder: (context, snapshot) {
                     final duration = snapshot.data ?? Duration.zero;
@@ -254,12 +155,11 @@
                       builder: (context, snapshot) {
                         final positionData = snapshot.data ??
                             PositionData(Duration.zero, Duration.zero);
-                        var position = positionData.position ?? Duration.zero;
+                        var position = positionData.position;
                         if (position > duration) {
                           position = duration;
                         }
-                        var bufferedPosition =
-                            positionData.bufferedPosition ?? Duration.zero;
+                        var bufferedPosition = positionData.bufferedPosition;
                         if (bufferedPosition > duration) {
                           bufferedPosition = duration;
                         }
@@ -332,7 +232,7 @@
                 ),
                 Container(
                   height: 240.0,
-                  child: StreamBuilder<SequenceState>(
+                  child: StreamBuilder<SequenceState?>(
                     stream: _player.sequenceStateStream,
                     builder: (context, snapshot) {
                       final state = snapshot.data;
@@ -342,7 +242,6 @@
                           if (oldIndex < newIndex) newIndex--;
                           _playlist.move(oldIndex, newIndex);
                         },
-<<<<<<< HEAD
                         children: [
                           for (var i = 0; i < sequence.length; i++)
                             Dismissible(
@@ -360,58 +259,15 @@
                                 _playlist.removeAt(i);
                               },
                               child: Material(
-                                color: i == state.currentIndex
+                                color: i == state!.currentIndex
                                     ? Colors.grey.shade300
                                     : null,
                                 child: ListTile(
-                                  title: Text(sequence[i].tag.title),
+                                  title: Text(sequence[i].tag.title as String),
                                   onTap: () {
                                     _player.seek(Duration.zero, index: i);
                                   },
                                 ),
-=======
-                      );
-                    },
-                  ),
-                ],
-              ),
-              Container(
-                height: 240.0,
-                child: StreamBuilder<SequenceState?>(
-                  stream: _player.sequenceStateStream,
-                  builder: (context, snapshot) {
-                    final state = snapshot.data;
-                    final sequence = state?.sequence ?? [];
-                    return ReorderableListView(
-                      onReorder: (int oldIndex, int newIndex) {
-                        if (oldIndex < newIndex) newIndex--;
-                        _playlist.move(oldIndex, newIndex);
-                      },
-                      children: [
-                        for (var i = 0; i < sequence.length; i++)
-                          Dismissible(
-                            key: ValueKey(sequence[i]),
-                            background: Container(
-                              color: Colors.redAccent,
-                              alignment: Alignment.centerRight,
-                              child: Padding(
-                                padding: const EdgeInsets.only(right: 8.0),
-                                child: Icon(Icons.delete, color: Colors.white),
-                              ),
-                            ),
-                            onDismissed: (dismissDirection) {
-                              _playlist.removeAt(i);
-                            },
-                            child: Material(
-                              color: i == state!.currentIndex
-                                  ? Colors.grey.shade300
-                                  : null,
-                              child: ListTile(
-                                title: Text(sequence[i].tag.title as String),
-                                onTap: () {
-                                  _player.seek(Duration.zero, index: i);
-                                },
->>>>>>> 51ee9bbe
                               ),
                             ),
                         ],
@@ -431,8 +287,8 @@
                   id: '${_nextMediaId++}',
                   album: "Public Domain",
                   title: "Nature Sounds ${++_addedCount}",
-                  artUri:
-                      "https://media.wnyc.org/i/1400/1400/l/80/1/ScienceFriday_WNYCStudios_1400.jpg",
+                  artUri: Uri.parse(
+                      "https://media.wnyc.org/i/1400/1400/l/80/1/ScienceFriday_WNYCStudios_1400.jpg"),
                 ),
               ));
             },
@@ -686,18 +542,6 @@
   );
 }
 
-<<<<<<< HEAD
-=======
-class AudioMetadata {
-  final String album;
-  final String title;
-  final String artwork;
-
-  AudioMetadata(
-      {required this.album, required this.title, required this.artwork});
-}
-
->>>>>>> 51ee9bbe
 class HiddenThumbComponentShape extends SliderComponentShape {
   @override
   Size getPreferredSize(bool isEnabled, bool isDiscrete) => Size.zero;
