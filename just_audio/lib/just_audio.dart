import 'dart:async';
import 'dart:convert';
import 'dart:io';
import 'dart:math';
import 'dart:typed_data';

import 'package:audio_session/audio_session.dart';
import 'package:crypto/crypto.dart';
import 'package:flutter/foundation.dart';
import 'package:flutter/services.dart';
import 'package:just_audio_platform_interface/just_audio_platform_interface.dart';
import 'package:meta/meta.dart' show experimental;
import 'package:path/path.dart' as p;
import 'package:path_provider/path_provider.dart';
import 'package:rxdart/rxdart.dart';
import 'package:uuid/uuid.dart';

const _uuid = Uuid();

JustAudioPlatform? _pluginPlatformCache;

JustAudioPlatform get _pluginPlatform {
  var pluginPlatform = JustAudioPlatform.instance;
  // If this is a new FlutterEngine or if we've just hot restarted an existing
  // FlutterEngine...
  if (_pluginPlatformCache == null) {
    // Dispose of all existing players within this FlutterEngine. This helps to
    // shut down existing players on a hot restart. TODO: Remove this hack once
    // https://github.com/flutter/flutter/issues/10437 is implemented.
    try {
      pluginPlatform.disposeAllPlayers(DisposeAllPlayersRequest());
    } catch (e) {
      // Silently ignore if a platform doesn't support this method.
    }
    _pluginPlatformCache = pluginPlatform;
  }
  return pluginPlatform;
}

/// An object to manage playing audio from a URL, a locale file or an asset.
///
/// ```
/// final player = AudioPlayer();
/// await player.setUrl('https://foo.com/bar.mp3');
/// player.play();
/// await player.pause();
/// await player.setClip(start: Duration(seconds: 10), end: Duration(seconds: 20));
/// await player.play();
/// await player.setUrl('https://foo.com/baz.mp3');
/// await player.seek(Duration(minutes: 5));
/// player.play();
/// await player.pause();
/// await player.dispose();
/// ```
///
/// You must call [dispose] to release the resources used by this player,
/// including any temporary files created to cache assets.
class AudioPlayer {
  /// The user agent to set on all HTTP requests.
  final String? _userAgent;

  /// Whether to use the proxy server to send request headers.
  final bool _useProxyForRequestHeaders;

  final AudioLoadConfiguration? _audioLoadConfiguration;

  final bool _androidOffloadSchedulingEnabled;

  /// This is `true` when the audio player needs to engage the native platform
  /// side of the plugin to decode or play audio, and is `false` when the native
  /// resources are not needed (i.e. after initial instantiation and after [stop]).
  bool _active = false;

  /// This is set to [_nativePlatform] when [_active] is `true` and
  /// [_idlePlatform] otherwise.
  late Future<AudioPlayerPlatform> _platform;

  /// Reflects the current platform immediately after it is set.
  AudioPlayerPlatform? _platformValue;

  /// The interface to the native portion of the plugin. This will be disposed
  /// and set to `null` when not in use.
  Future<AudioPlayerPlatform>? _nativePlatform;

  /// A pure Dart implementation of the platform interface for use when the
  /// native platform is not needed.
  _IdleAudioPlayer? _idlePlatform;

  /// The subscription to the event channel of the current platform
  /// implementation. When switching between active and inactive modes, this is
  /// used to cancel the subscription to the previous platform's events and
  /// subscribe to the new platform's events.
  StreamSubscription<PlaybackEventMessage>? _playbackEventSubscription;

  /// The subscription to the data event channel of the current platform
  /// implementation. When switching between active and inactive modes, this is
  /// used to cancel the subscription to the previous platform's events and
  /// subscribe to the new platform's events.
  StreamSubscription<PlayerDataMessage>? _playerDataSubscription;

  /// The subscription to the event channel for waveform data.
  StreamSubscription<VisualizerWaveformCaptureMessage>?
      _visualizerWaveformSubscription;

  /// The subscription to the event channel for FFT data.
  StreamSubscription<VisualizerFftCaptureMessage>? _visualizerFftSubscription;

  final String _id;
  final _proxy = _ProxyHttpServer();
  AudioSource? _audioSource;
  final Map<String, AudioSource> _audioSources = {};
  bool _disposed = false;
  _InitialSeekValues? _initialSeekValues;
  final AudioPipeline _audioPipeline;
  StartVisualizerRequest? _startVisualizerRequest;

  PlaybackEvent _playbackEvent = PlaybackEvent();
  final _playbackEventSubject = BehaviorSubject<PlaybackEvent>(sync: true);
  final _visualizerWaveformSubject =
      BehaviorSubject<VisualizerWaveformCapture>();
  final _visualizerFftSubject = BehaviorSubject<VisualizerFftCapture>();
  Future<Duration?>? _durationFuture;
  final _durationSubject = BehaviorSubject<Duration?>();
  final _processingStateSubject = BehaviorSubject<ProcessingState>();
  final _playingSubject = BehaviorSubject.seeded(false);
  final _volumeSubject = BehaviorSubject.seeded(1.0);
  final _speedSubject = BehaviorSubject.seeded(1.0);
  final _pitchSubject = BehaviorSubject.seeded(1.0);
  final _skipSilenceEnabledSubject = BehaviorSubject.seeded(false);
  final _bufferedPositionSubject = BehaviorSubject<Duration>();
  final _icyMetadataSubject = BehaviorSubject<IcyMetadata?>();
  final _playerStateSubject = BehaviorSubject<PlayerState>();
  final _sequenceSubject = BehaviorSubject<List<IndexedAudioSource>?>();
  final _shuffleIndicesSubject = BehaviorSubject<List<int>?>();
  final _shuffleIndicesInv = <int>[];
  final _currentIndexSubject = BehaviorSubject<int?>(sync: true);
  final _sequenceStateSubject = BehaviorSubject<SequenceState?>();
  final _loopModeSubject = BehaviorSubject.seeded(LoopMode.off);
  final _shuffleModeEnabledSubject = BehaviorSubject.seeded(false);
  final _androidAudioSessionIdSubject = BehaviorSubject<int?>();
  final _positionDiscontinuitySubject =
      PublishSubject<PositionDiscontinuity>(sync: true);
  var _seeking = false;
  // ignore: close_sinks
  BehaviorSubject<Duration>? _positionSubject;
  bool _automaticallyWaitsToMinimizeStalling = true;
  bool _canUseNetworkResourcesForLiveStreamingWhilePaused = false;
  double _preferredPeakBitRate = 0;
  bool _allowsExternalPlayback = false;
  bool _playInterrupted = false;
  bool _platformLoading = false;
  AndroidAudioAttributes? _androidAudioAttributes;
  WebCrossOrigin? _webCrossOrigin;
  final bool _androidApplyAudioAttributes;
  final bool _handleAudioSessionActivation;

  /// Counts how many times [_setPlatformActive] is called.
  int _activationCount = 0;

  /// Creates an [AudioPlayer].
  ///
  /// Apps requesting remote URLs should set the [userAgent] parameter which
  /// will be set as the `user-agent` header on all requests (except on web
  /// where the browser's user agent will be used) to identify the client. If
  /// unspecified, a platform-specific default will be supplied.
  ///
  /// Request headers including `user-agent` are sent by default via a local
  /// HTTP proxy which requires non-HTTPS support to be enabled (see the README
  /// page for setup instructions). Alternatively, you can set
  /// [useProxyForRequestHeaders] to `false` to allow supported platforms to
  /// send the request headers directly without use of the proxy. On iOS/macOS,
  /// this will use the `AVURLAssetHTTPUserAgentKey` on iOS 16 and above, and
  /// macOS 13 and above, if `user-agent` is the only header used. Otherwise,
  /// the `AVURLAssetHTTPHeaderFieldsKey` key will be used. On Android, this
  /// will use ExoPlayer's `setUserAgent` and `setDefaultRequestProperties`.
  /// For Linux/Windows federated platform implementations, refer to the
  /// documentation for that implementation's support.
  ///
  /// The player will automatically pause/duck and resume/unduck when audio
  /// interruptions occur (e.g. a phone call) or when headphones are unplugged.
  /// If you wish to handle audio interruptions manually, set
  /// [handleInterruptions] to `false` and interface directly with the audio
  /// session via the [audio_session](https://pub.dev/packages/audio_session)
  /// package. If you do not wish just_audio to automatically activate the audio
  /// session when playing audio, set [handleAudioSessionActivation] to `false`.
  /// If you do not want just_audio to respect the global
  /// [AndroidAudioAttributes] configured by audio_session, set
  /// [androidApplyAudioAttributes] to `false`.
  ///
  /// The default audio loading and buffering behaviour can be configured via
  /// the [audioLoadConfiguration] parameter.
  AudioPlayer({
    String? userAgent,
    bool handleInterruptions = true,
    bool androidApplyAudioAttributes = true,
    bool handleAudioSessionActivation = true,
    AudioLoadConfiguration? audioLoadConfiguration,
    AudioPipeline? audioPipeline,
    bool androidOffloadSchedulingEnabled = false,
    bool useProxyForRequestHeaders = true,
  })  : _id = _uuid.v4(),
        _userAgent = userAgent,
        _androidApplyAudioAttributes =
            androidApplyAudioAttributes && _isAndroid(),
        _handleAudioSessionActivation = handleAudioSessionActivation,
        _audioLoadConfiguration = audioLoadConfiguration,
        _audioPipeline = audioPipeline ?? AudioPipeline(),
        _androidOffloadSchedulingEnabled = androidOffloadSchedulingEnabled,
        _useProxyForRequestHeaders = useProxyForRequestHeaders {
    _audioPipeline._setup(this);
    if (_audioLoadConfiguration?.darwinLoadControl != null) {
      _automaticallyWaitsToMinimizeStalling = _audioLoadConfiguration!
          .darwinLoadControl!.automaticallyWaitsToMinimizeStalling;
    }
    _playbackEventSubject.add(_playbackEvent);
    _processingStateSubject.addStream(playbackEventStream
        .map((event) => event.processingState)
        .distinct()
        .handleError((Object err, StackTrace stackTrace) {/* noop */}));
    _bufferedPositionSubject.addStream(playbackEventStream
        .map((event) => event.bufferedPosition)
        .distinct()
        .handleError((Object err, StackTrace stackTrace) {/* noop */}));
    _icyMetadataSubject.addStream(playbackEventStream
        .map((event) => event.icyMetadata)
        .distinct()
        .handleError((Object err, StackTrace stackTrace) {/* noop */}));
    playbackEventStream.pairwise().listen((pair) {
      final prev = pair.first;
      final curr = pair.last;
      // Detect auto-advance
      if (_seeking) return;
      if (prev.currentIndex == null || curr.currentIndex == null) return;
      if (curr.currentIndex != prev.currentIndex) {
        // If we've changed item without seeking, it must be an autoAdvance.
        _positionDiscontinuitySubject.add(PositionDiscontinuity(
            PositionDiscontinuityReason.autoAdvance, prev, curr));
      } else {
        // If the item is the same, try to determine whether we have looped
        // back.
        final prevPos = _getPositionFor(prev);
        final currPos = _getPositionFor(curr);
        if (loopMode != LoopMode.one) return;
        if (currPos >= prevPos) return;
        if (currPos >= const Duration(milliseconds: 300)) return;
        final duration = this.duration;
        if (duration != null && prevPos < duration * 0.6) return;
        if (duration == null &&
            currPos - prevPos < const Duration(seconds: 1)) {
          return;
        }
        _positionDiscontinuitySubject.add(PositionDiscontinuity(
            PositionDiscontinuityReason.autoAdvance, prev, curr));
      }
    }, onError: (Object e, StackTrace st) {});
    _currentIndexSubject.addStream(playbackEventStream
        .map((event) => event.currentIndex)
        .distinct()
        .handleError((Object err, StackTrace stackTrace) {/* noop */}));
    _androidAudioSessionIdSubject.addStream(playbackEventStream
        .map((event) => event.androidAudioSessionId)
        .distinct()
        .handleError((Object err, StackTrace stackTrace) {/* noop */}));
    _sequenceStateSubject.addStream(Rx.combineLatest5<List<IndexedAudioSource>?,
        List<int>?, int?, bool, LoopMode, SequenceState?>(
      sequenceStream,
      shuffleIndicesStream,
      currentIndexStream,
      shuffleModeEnabledStream,
      loopModeStream,
      (sequence, shuffleIndices, currentIndex, shuffleModeEnabled, loopMode) {
        if (sequence == null) return null;
        if (shuffleIndices == null) return null;
        currentIndex ??= 0;
        currentIndex = max(min(sequence.length - 1, max(0, currentIndex)), 0);
        return SequenceState(
          sequence,
          currentIndex,
          shuffleIndices,
          shuffleModeEnabled,
          loopMode,
        );
      },
    ).distinct().handleError((Object err, StackTrace stackTrace) {/* noop */}));
    _playerStateSubject.addStream(
        Rx.combineLatest2<bool, PlaybackEvent, PlayerState>(
                playingStream,
                playbackEventStream,
                (playing, event) => PlayerState(playing, event.processingState))
            .distinct()
            .handleError((Object err, StackTrace stackTrace) {/* noop */}));
    _shuffleModeEnabledSubject.add(false);
    _loopModeSubject.add(LoopMode.off);
    _setPlatformActive(false, force: true)
        ?.catchError((dynamic e) async => null);
    _sequenceSubject.add(null);
    // Respond to changes to AndroidAudioAttributes configuration.
    if (androidApplyAudioAttributes && _isAndroid()) {
      AudioSession.instance.then((audioSession) {
        audioSession.configurationStream
            .map((conf) => conf.androidAudioAttributes)
            .where((attributes) => attributes != null)
            .cast<AndroidAudioAttributes>()
            .distinct()
            .listen(setAndroidAudioAttributes);
      });
    }
    if (handleInterruptions) {
      AudioSession.instance.then((session) {
        session.becomingNoisyEventStream.listen((_) {
          pause();
        });
        session.interruptionEventStream.listen((event) {
          if (event.begin) {
            switch (event.type) {
              case AudioInterruptionType.duck:
                assert(_isAndroid());
                if (session.androidAudioAttributes!.usage ==
                    AndroidAudioUsage.game) {
                  setVolume(volume / 2);
                }
                _playInterrupted = false;
                break;
              case AudioInterruptionType.pause:
              case AudioInterruptionType.unknown:
                if (playing) {
                  pause();
                  // Although pause is async and sets _playInterrupted = false,
                  // this is done in the sync portion.
                  _playInterrupted = true;
                }
                break;
            }
          } else {
            switch (event.type) {
              case AudioInterruptionType.duck:
                assert(_isAndroid());
                setVolume(min(1.0, volume * 2));
                _playInterrupted = false;
                break;
              case AudioInterruptionType.pause:
                if (_playInterrupted) play();
                _playInterrupted = false;
                break;
              case AudioInterruptionType.unknown:
                _playInterrupted = false;
                break;
            }
          }
        });
      });
    }
    _removeOldAssetCacheDir();
  }

  /// Old versions of just_audio used an asset caching system that created a
  /// separate cache file per asset per player instance, and was highly
  /// dependent on the app calling [dispose] to clean up afterwards. If the app
  /// is upgrading from an old version of just_audio, this will delete the old
  /// cache directory.
  Future<void> _removeOldAssetCacheDir() async {
    if (kIsWeb) return;
    try {
      final oldAssetCacheDir = Directory(p.join(
          (await getTemporaryDirectory()).path, 'just_audio_asset_cache'));
      if (oldAssetCacheDir.existsSync()) {
        try {
          oldAssetCacheDir.deleteSync(recursive: true);
        } catch (e) {
          // ignore: avoid_print
          print("Failed to delete old asset cache dir: $e");
        }
      }
    } catch (e) {
      // There is no temporary directory for this platform.
    }
  }

  /// The previously set [AudioSource], if any.
  AudioSource? get audioSource => _audioSource;

  /// The latest [PlaybackEvent].
  PlaybackEvent get playbackEvent => _playbackEvent;

  /// A stream of [PlaybackEvent]s.
  Stream<PlaybackEvent> get playbackEventStream => _playbackEventSubject.stream;

  /// A stream of visualizer waveform data in unsigned 8 bit PCM..
  Stream<VisualizerWaveformCapture> get visualizerWaveformStream =>
      _visualizerWaveformSubject.stream;

  /// A stream of visualizer FFT data.
  Stream<VisualizerFftCapture> get visualizerFftStream =>
      _visualizerFftSubject.stream;

  /// The duration of the current audio or `null` if unknown.
  Duration? get duration => _playbackEvent.duration;

  /// The duration of the current audio or `null` if unknown.
  Future<Duration?>? get durationFuture => _durationFuture;

  /// The duration of the current audio.
  Stream<Duration?> get durationStream => _durationSubject.stream;

  /// The current [ProcessingState].
  ProcessingState get processingState => _playbackEvent.processingState;

  /// A stream of [ProcessingState]s.
  Stream<ProcessingState> get processingStateStream =>
      _processingStateSubject.stream;

  /// Whether the player is playing.
  bool get playing => _playingSubject.nvalue!;

  /// A stream of changing [playing] states.
  Stream<bool> get playingStream => _playingSubject.stream;

  /// The current volume of the player.
  double get volume => _volumeSubject.nvalue!;

  /// A stream of [volume] changes.
  Stream<double> get volumeStream => _volumeSubject.stream;

  /// The current speed of the player.
  double get speed => _speedSubject.nvalue!;

  /// A stream of current speed values.
  Stream<double> get speedStream => _speedSubject.stream;

  /// The current pitch factor of the player.
  double get pitch => _pitchSubject.nvalue!;

  /// A stream of current pitch factor values.
  Stream<double> get pitchStream => _pitchSubject.stream;

  /// The current skipSilenceEnabled factor of the player.
  bool get skipSilenceEnabled => _skipSilenceEnabledSubject.nvalue!;

  /// A stream of current skipSilenceEnabled factor values.
  Stream<bool> get skipSilenceEnabledStream =>
      _skipSilenceEnabledSubject.stream;

  /// The position up to which buffered audio is available.
  Duration get bufferedPosition =>
      _bufferedPositionSubject.nvalue ?? Duration.zero;

  /// A stream of buffered positions.
  Stream<Duration> get bufferedPositionStream =>
      _bufferedPositionSubject.stream;

  /// The latest ICY metadata received through the audio source, or `null` if no
  /// metadata is available.
  IcyMetadata? get icyMetadata => _playbackEvent.icyMetadata;

  /// A stream of ICY metadata received through the audio source.
  Stream<IcyMetadata?> get icyMetadataStream => _icyMetadataSubject.stream;

  /// The current player state containing only the processing and playing
  /// states.
  PlayerState get playerState =>
      _playerStateSubject.nvalue ?? PlayerState(false, ProcessingState.idle);

  /// A stream of [PlayerState]s.
  Stream<PlayerState> get playerStateStream => _playerStateSubject.stream;

  /// The current sequence of indexed audio sources, or `null` if no audio
  /// source is set.
  List<IndexedAudioSource>? get sequence => _sequenceSubject.nvalue;

  /// A stream broadcasting the current sequence of indexed audio sources.
  Stream<List<IndexedAudioSource>?> get sequenceStream =>
      _sequenceSubject.stream;

  /// The current shuffled sequence of indexed audio sources, or `null` if no
  /// audio source is set.
  List<int>? get shuffleIndices => _shuffleIndicesSubject.nvalue;

  /// A stream broadcasting the current shuffled sequence of indexed audio
  /// sources.
  Stream<List<int>?> get shuffleIndicesStream => _shuffleIndicesSubject.stream;

  //List<IndexedAudioSource> get _effectiveSequence =>
  //    shuffleModeEnabled ? shuffleIndices : sequence;

  /// The index of the current item, or `null` if either no audio source is set,
  /// or the current audio source has an empty sequence.
  int? get currentIndex => _currentIndexSubject.nvalue;

  /// A stream broadcasting the current item.
  Stream<int?> get currentIndexStream => _currentIndexSubject.stream;

  /// The current [SequenceState], or `null` if either [sequence]] or
  /// [currentIndex] is `null`.
  SequenceState? get sequenceState => _sequenceStateSubject.nvalue;

  /// A stream broadcasting the current [SequenceState].
  Stream<SequenceState?> get sequenceStateStream =>
      _sequenceStateSubject.stream;

  /// Whether there is another item after the current index.
  bool get hasNext => nextIndex != null;

  /// Whether there is another item before the current index.
  bool get hasPrevious => previousIndex != null;

  /// Returns [shuffleIndices] if [shuffleModeEnabled] is `true`, otherwise
  /// returns the unshuffled indices. When no current audio source is set, this
  /// returns `null`.
  List<int>? get effectiveIndices {
    if (shuffleIndices == null || sequence == null) return null;
    return shuffleModeEnabled
        ? shuffleIndices
        : List.generate(sequence!.length, (i) => i);
  }

  List<int>? get _effectiveIndicesInv {
    if (shuffleIndices == null || sequence == null) return null;
    return shuffleModeEnabled
        ? _shuffleIndicesInv
        : List.generate(sequence!.length, (i) => i);
  }

  /// The index of the next item to be played, or `null` if there is no next
  /// item.
  int? get nextIndex => _getRelativeIndex(1);

  /// The index of the previous item in play order, or `null` if there is no
  /// previous item.
  int? get previousIndex => _getRelativeIndex(-1);

  int? _getRelativeIndex(int offset) {
    if (_audioSource == null || currentIndex == null) return null;
    if (loopMode == LoopMode.one) return currentIndex;
    final effectiveIndices = this.effectiveIndices;
    if (effectiveIndices == null || effectiveIndices.isEmpty) return null;
    final effectiveIndicesInv = _effectiveIndicesInv!;
    if (currentIndex! >= effectiveIndicesInv.length) return null;
    final invPos = effectiveIndicesInv[currentIndex!];
    var newInvPos = invPos + offset;
    if (newInvPos >= effectiveIndices.length || newInvPos < 0) {
      if (loopMode == LoopMode.all) {
        newInvPos %= effectiveIndices.length;
      } else {
        return null;
      }
    }
    final result = effectiveIndices[newInvPos];
    return result;
  }

  /// The current loop mode.
  LoopMode get loopMode => _loopModeSubject.nvalue!;

  /// A stream of [LoopMode]s.
  Stream<LoopMode> get loopModeStream => _loopModeSubject.stream;

  /// Whether shuffle mode is currently enabled.
  bool get shuffleModeEnabled => _shuffleModeEnabledSubject.nvalue!;

  /// A stream of the shuffle mode status.
  Stream<bool> get shuffleModeEnabledStream =>
      _shuffleModeEnabledSubject.stream;

  /// The current Android AudioSession ID or `null` if not set.
  int? get androidAudioSessionId => _playbackEvent.androidAudioSessionId;

  /// Broadcasts the current Android AudioSession ID or `null` if not set.
  Stream<int?> get androidAudioSessionIdStream =>
      _androidAudioSessionIdSubject.stream;

  /// A stream broadcasting every position discontinuity.
  Stream<PositionDiscontinuity> get positionDiscontinuityStream =>
      _positionDiscontinuitySubject.stream;

  /// Whether the player should automatically delay playback in order to
  /// minimize stalling. (iOS 10.0 or later only)
  bool get automaticallyWaitsToMinimizeStalling =>
      _automaticallyWaitsToMinimizeStalling;

  /// Whether the player can use the network for live streaming while paused on
  /// iOS/macOS.
  bool get canUseNetworkResourcesForLiveStreamingWhilePaused =>
      _canUseNetworkResourcesForLiveStreamingWhilePaused;

  /// The preferred peak bit rate (in bits per second) of bandwidth usage on iOS/macOS.
  double get preferredPeakBitRate => _preferredPeakBitRate;

  /// Whether the player allows external playback on iOS/macOS, defaults to
  /// false.
  bool get allowsExternalPlayback => _allowsExternalPlayback;

  /// The current position of the player.
  Duration get position => _getPositionFor(_playbackEvent);

  Duration _getPositionFor(PlaybackEvent playbackEvent) {
    if (playing && processingState == ProcessingState.ready) {
      final result = playbackEvent.updatePosition +
          (DateTime.now().difference(playbackEvent.updateTime)) * speed;
      return playbackEvent.duration == null || result <= playbackEvent.duration!
          ? result
          : playbackEvent.duration!;
    } else {
      return playbackEvent.updatePosition;
    }
  }

  /// A stream tracking the current position of this player, suitable for
  /// animating a seek bar. To ensure a smooth animation, this stream emits
  /// values more frequently on short items where the seek bar moves more
  /// quickly, and less frequenly on long items where the seek bar moves more
  /// slowly. The interval between each update will be no quicker than once
  /// every 16ms and no slower than once every 200ms.
  ///
  /// See [createPositionStream] for more control over the stream parameters.
  Stream<Duration> get positionStream {
    if (_positionSubject == null) {
      _positionSubject = BehaviorSubject<Duration>();
      if (!_disposed) {
        _positionSubject!.addStream(createPositionStream(
            steps: 800,
            minPeriod: const Duration(milliseconds: 16),
            maxPeriod: const Duration(milliseconds: 200)));
      }
    }
    return _positionSubject!.stream;
  }

  /// Creates a new stream periodically tracking the current position of this
  /// player. The stream will aim to emit [steps] position updates from the
  /// beginning to the end of the current audio source, at intervals of
  /// [duration] / [steps]. This interval will be clipped between [minPeriod]
  /// and [maxPeriod]. This stream will not emit values while audio playback is
  /// paused or stalled.
  ///
  /// Note: each time this method is called, a new stream is created. If you
  /// intend to use this stream multiple times, you should hold a reference to
  /// the returned stream and close it once you are done.
  Stream<Duration> createPositionStream({
    int steps = 800,
    Duration minPeriod = const Duration(milliseconds: 200),
    Duration maxPeriod = const Duration(milliseconds: 200),
  }) {
    assert(minPeriod <= maxPeriod);
    assert(minPeriod > Duration.zero);
    final controller = StreamController<Duration>.broadcast();
    if (_disposed) return controller.stream;

    Duration duration() => this.duration ?? Duration.zero;
    Duration step() {
      var s = duration() ~/ steps;
      if (s < minPeriod) s = minPeriod;
      if (s > maxPeriod) s = maxPeriod;
      return s;
    }

    Timer? currentTimer;
    StreamSubscription<Duration?>? durationSubscription;
    StreamSubscription<PlaybackEvent>? playbackEventSubscription;
    void yieldPosition(Timer timer) {
      if (controller.isClosed) {
        timer.cancel();
        durationSubscription?.cancel();
        playbackEventSubscription?.cancel();
        return;
      }
      if (_durationSubject.isClosed) {
        timer.cancel();
        durationSubscription?.cancel();
        playbackEventSubscription?.cancel();
        // This will in turn close _positionSubject.
        controller.close();
        return;
      }
      if (playing) {
        controller.add(position);
      }
    }

    durationSubscription = durationStream.listen((duration) {
      currentTimer?.cancel();
      currentTimer = Timer.periodic(step(), yieldPosition);
    }, onError: (Object e, StackTrace stackTrace) {});
    playbackEventSubscription = playbackEventStream.listen((event) {
      controller.add(position);
    }, onError: (Object e, StackTrace stackTrace) {});
    return controller.stream.distinct();
  }

  /// Convenience method to set the audio source to a URL with optional headers,
  /// preloaded by default, with an initial position of zero by default.
  /// If headers are set, just_audio will create a cleartext local HTTP proxy on
  /// your device to forward HTTP requests with headers included.
  ///
  /// This is equivalent to:
  ///
  /// ```
  /// setAudioSource(AudioSource.uri(Uri.parse(url), headers: headers),
  ///     initialPosition: Duration.zero, preload: true);
  /// ```
  ///
  /// See [setAudioSource] for a detailed explanation of the options.
  Future<Duration?> setUrl(
    String url, {
    Map<String, String>? headers,
    Duration? initialPosition,
    bool preload = true,
  }) =>
      setAudioSource(AudioSource.uri(Uri.parse(url), headers: headers),
          initialPosition: initialPosition, preload: preload);

  /// Convenience method to set the audio source to a file, preloaded by
  /// default, with an initial position of zero by default.
  ///
  /// This is equivalent to:
  ///
  /// ```
  /// setAudioSource(AudioSource.uri(Uri.file(filePath)),
  ///     initialPosition: Duration.zero, preload: true);
  /// ```
  ///
  /// See [setAudioSource] for a detailed explanation of the options.
  Future<Duration?> setFilePath(
    String filePath, {
    Duration? initialPosition,
    bool preload = true,
  }) =>
      setAudioSource(AudioSource.file(filePath),
          initialPosition: initialPosition, preload: preload);

  /// Convenience method to set the audio source to an asset, preloaded by
  /// default, with an initial position of zero by default.
  ///
  /// For assets within the same package, this is equivalent to:
  ///
  /// ```
  /// setAudioSource(AudioSource.uri(Uri.parse('asset:///$assetPath')),
  ///     initialPosition: Duration.zero, preload: true);
  /// ```
  ///
  /// If the asset is to be loaded from a different package, the [package]
  /// parameter must be given to specify the package name.
  ///
  /// See [setAudioSource] for a detailed explanation of the options.
  Future<Duration?> setAsset(
    String assetPath, {
    String? package,
    bool preload = true,
    Duration? initialPosition,
  }) =>
      setAudioSource(
        AudioSource.asset(assetPath, package: package),
        initialPosition: initialPosition,
        preload: preload,
      );

  /// Sets the source from which this audio player should fetch audio.
  ///
  /// By default, this method will immediately start loading audio and return
  /// its duration as soon as it is known, or `null` if that information is
  /// unavailable. Set [preload] to `false` if you would prefer to delay loading
  /// until some later point, either via an explicit call to [load] or via a
  /// call to [play] which implicitly loads the audio. If [preload] is `false`,
  /// a `null` duration will be returned. Note that the [preload] option will
  /// automatically be assumed as `true` if `playing` is currently `true`.
  ///
  /// Optionally specify [initialPosition] and [initialIndex] to seek to an
  /// initial position within a particular item (defaulting to position zero of
  /// the first item).
  ///
  /// When [preload] is `true`, this method may throw:
  ///
  /// * [Exception] if no audio source has been previously set.
  /// * [PlayerException] if the audio source was unable to be loaded.
  /// * [PlayerInterruptedException] if another audio source was loaded before
  /// this call completed or the player was stopped or disposed of before the
  /// call completed.
  Future<Duration?> setAudioSource(
    AudioSource source, {
    bool preload = true,
    int? initialIndex,
    Duration? initialPosition,
  }) async {
    if (_disposed) return null;
    _audioSource = null;
    _initialSeekValues =
        _InitialSeekValues(position: initialPosition, index: initialIndex);
    _playbackEventSubject.add(_playbackEvent = PlaybackEvent(
        currentIndex: initialIndex ?? 0,
        updatePosition: initialPosition ?? Duration.zero));
    _audioSource = source;
    _broadcastSequence();
    Duration? duration;
    if (playing) preload = true;
    if (preload) {
      duration = await load();
    } else {
      await _setPlatformActive(false)?.catchError((dynamic e) async => null);
    }
    return duration;
  }

  /// Starts loading the current audio source and returns the audio duration as
  /// soon as it is known, or `null` if unavailable.
  ///
  /// This method throws:
  ///
  /// * [Exception] if no audio source has been previously set.
  /// * [PlayerException] if the audio source was unable to be loaded.
  /// * [PlayerInterruptedException] if another call to [load] happened before
  /// this call completed or the player was stopped or disposed of before the
  /// call could complete.
  Future<Duration?> load() async {
    if (_disposed) return null;
    if (_audioSource == null) {
      throw Exception('Must set AudioSource before loading');
    }
    if (_active) {
      final initialSeekValues = _initialSeekValues;
      _initialSeekValues = null;
      return await _load(await _platform, _audioSource!,
          initialSeekValues: initialSeekValues);
    } else {
      // This will implicitly load the current audio source.
      return await _setPlatformActive(true);
    }
  }

  void _broadcastSequence() {
    // TODO: update currentIndex first if it's out of range as a result of
    // removing items from the playlist.
    _sequenceSubject.add(_audioSource?.sequence);
    _updateShuffleIndices();
  }

  void _updateShuffleIndices() {
    _shuffleIndicesSubject.add(_audioSource?.shuffleIndices);
    final shuffleIndicesLength = shuffleIndices?.length ?? 0;
    if (_shuffleIndicesInv.length > shuffleIndicesLength) {
      _shuffleIndicesInv.removeRange(
          shuffleIndicesLength, _shuffleIndicesInv.length);
    } else if (_shuffleIndicesInv.length < shuffleIndicesLength) {
      _shuffleIndicesInv.addAll(
          List.filled(shuffleIndicesLength - _shuffleIndicesInv.length, 0));
    }
    for (var i = 0; i < shuffleIndicesLength; i++) {
      _shuffleIndicesInv[shuffleIndices![i]] = i;
    }
  }

  void _registerAudioSource(AudioSource source) {
    _audioSources[source._id] = source;
  }

  Future<Duration?> _load(AudioPlayerPlatform platform, AudioSource source,
      {_InitialSeekValues? initialSeekValues}) async {
    final activationNumber = _activationCount;
    void checkInterruption() {
      if (_activationCount != activationNumber) {
        // the platform has changed since we started loading, so abort.
        throw PlatformException(code: 'abort', message: 'Loading interrupted');
      }
    }

    try {
      await source._setup(this);
      checkInterruption();
      source._shuffle(initialIndex: initialSeekValues?.index ?? 0);
      _broadcastSequence();
      _durationFuture = platform
          .load(LoadRequest(
            audioSourceMessage: source._toMessage(),
            initialPosition: initialSeekValues?.position,
            initialIndex: initialSeekValues?.index,
          ))
          .then((response) => response.duration);
      final duration = await _durationFuture;
      checkInterruption();
      _durationSubject.add(duration);
      if (platform != _platformValue) {
        // the platform has changed since we started loading, so abort.
        throw PlatformException(code: 'abort', message: 'Loading interrupted');
      }
      // Wait for loading state to pass.
      await processingStateStream
          .firstWhere((state) => state != ProcessingState.loading);
      checkInterruption();
      return duration;
    } on PlatformException catch (e) {
      try {
        throw PlayerException(int.parse(e.code), e.message,
            (e.details as Map<dynamic, dynamic>?)?.cast<String, dynamic>());
      } on FormatException catch (_) {
        if (e.code == 'abort') {
          throw PlayerInterruptedException(e.message);
        } else {
          throw PlayerException(9999999, e.message);
        }
      }
    }
  }

  /// Clips the current [AudioSource] to the given [start] and [end]
  /// timestamps. If [start] is null, it will be reset to the start of the
  /// original [AudioSource]. If [end] is null, it will be reset to the end of
  /// the original [AudioSource]. This method cannot be called from the
  /// [ProcessingState.idle] state.
  Future<Duration?> setClip({Duration? start, Duration? end}) async {
    if (_disposed) return null;
    _setPlatformActive(true)?.catchError((dynamic e) async => null);
    final duration = await _load(
        await _platform,
        start == null && end == null
            ? _audioSource!
            : ClippingAudioSource(
                child: _audioSource as UriAudioSource,
                start: start,
                end: end,
              ));
    return duration;
  }

  /// Tells the player to play audio at the current [speed] and [volume] as soon
  /// as an audio source is loaded and ready to play. If an audio source has
  /// been set but not preloaded, this method will also initiate the loading.
  /// The [Future] returned by this method completes when the playback completes
  /// or is paused or stopped. If the player is already playing, this method
  /// completes immediately.
  ///
  /// This method causes [playing] to become true, and it will remain true
  /// until [pause] or [stop] is called. This means that if playback completes,
  /// and then you [seek] to an earlier position in the audio, playback will
  /// continue playing from that position. If you instead wish to [pause] or
  /// [stop] playback on completion, you can call either method as soon as
  /// [processingState] becomes [ProcessingState.completed] by listening to
  /// [processingStateStream].
  ///
  /// This method activates the audio session before playback, and will do
  /// nothing if activation of the audio session fails for any reason.
  Future<void> play() async {
    if (_disposed) return;
    if (playing) return;
    _playInterrupted = false;
    // Broadcast to clients immediately, but revert to false if we fail to
    // activate the audio session. This allows setAudioSource to be aware of a
    // prior play request.
    _playbackEvent = _playbackEvent.copyWith(
      updatePosition: position,
      updateTime: DateTime.now(),
    );
    _playingSubject.add(true);
    _playbackEventSubject.add(_playbackEvent);
    final playCompleter = Completer<dynamic>();
    final audioSession = await AudioSession.instance;
    if (!_handleAudioSessionActivation || await audioSession.setActive(true)) {
      if (!playing) return;
      // TODO: rewrite this to more cleanly handle simultaneous load/play
      // requests which each may result in platform play requests.
      final requireActive = _audioSource != null;
      if (requireActive) {
        if (_active) {
          // If the native platform is already active, send it a play request.
          // NOTE: If a load() request happens simultaneously, this may result
          // in two play requests being sent. The platform implementation should
          // ignore the second play request since it is already playing.
          _sendPlayRequest(await _platform, playCompleter);
        } else {
          // If the native platform wasn't already active, activating it will
          // implicitly restore the playing state and send a play request.
          _setPlatformActive(true, playCompleter: playCompleter)
              ?.catchError((dynamic e) async => null);
        }
      }
    } else {
      // Revert if we fail to activate the audio session.
      _playingSubject.add(false);
    }
    await playCompleter.future;
  }

  /// Pauses the currently playing media. This method does nothing if
  /// ![playing].
  Future<void> pause() async {
    if (_disposed) return;
    if (!playing) return;
    //_setPlatformActive(true);
    _playInterrupted = false;
    // Update local state immediately so that queries aren't surprised.
    _playbackEvent = _playbackEvent.copyWith(
      updatePosition: position,
      updateTime: DateTime.now(),
    );
    _playingSubject.add(false);
    _playbackEventSubject.add(_playbackEvent);
    // TODO: perhaps modify platform side to ensure new state is broadcast
    // before this method returns.
    await (await _platform).pause(PauseRequest());
  }

  Future<void> _sendPlayRequest(
      AudioPlayerPlatform platform, Completer<void>? playCompleter) async {
    try {
      if (!playing) return; // defensive
      await platform.play(PlayRequest());
      playCompleter?.complete();
    } catch (e, stackTrace) {
      playCompleter?.completeError(e, stackTrace);
    }
  }

  /// Stops playing audio and releases decoders and other native platform
  /// resources needed to play audio. The current audio source state will be
  /// retained and playback can be resumed at a later point in time.
  ///
  /// Use [stop] if the app is done playing audio for now but may need still
  /// want to resume playback later. Use [dispose] when the app is completely
  /// finished playing audio. Use [pause] instead if you would like to keep the
  /// decoders alive so that the app can quickly resume audio playback.
  Future<void> stop() async {
    if (_disposed) return;
    final future =
        _setPlatformActive(false)?.catchError((dynamic e) async => null);

    _playInterrupted = false;
    // Update local state immediately so that queries aren't surprised.
    _playingSubject.add(false);
    await future;
  }

  /// Sets the volume of this player, where 1.0 is normal volume.
  Future<void> setVolume(final double volume) async {
    if (_disposed) return;
    _volumeSubject.add(volume);
    await (await _platform).setVolume(SetVolumeRequest(volume: volume));
  }

  /// Sets whether silence should be skipped in audio playback. (Currently
  /// Android only).
  Future<void> setSkipSilenceEnabled(bool enabled) async {
    if (_disposed) return;
    final previouslyEnabled = skipSilenceEnabled;
    if (enabled == previouslyEnabled) return;
    _skipSilenceEnabledSubject.add(enabled);
    try {
      await (await _platform)
          .setSkipSilence(SetSkipSilenceRequest(enabled: enabled));
    } catch (e) {
      _skipSilenceEnabledSubject.add(previouslyEnabled);
      rethrow;
    }
  }

  /// Sets the playback speed to use when [playing] is `true`, where 1.0 is
  /// normal speed. Note that values in excess of 1.0 may result in stalls if
  /// the playback speed is faster than the player is able to downloaded the
  /// audio.
  Future<void> setSpeed(final double speed) async {
    if (_disposed) return;
    _playbackEvent = _playbackEvent.copyWith(
      updatePosition: position,
      updateTime: DateTime.now(),
    );
    _playbackEventSubject.add(_playbackEvent);
    _speedSubject.add(speed);
    await (await _platform).setSpeed(SetSpeedRequest(speed: speed));
  }

  /// Sets the factor by which pitch will be shifted.
  Future<void> setPitch(final double pitch) async {
    if (_disposed) return;
    _playbackEvent = _playbackEvent.copyWith(
      updatePosition: position,
      updateTime: DateTime.now(),
    );
    _playbackEventSubject.add(_playbackEvent);
    _pitchSubject.add(pitch);
    await (await _platform).setPitch(SetPitchRequest(pitch: pitch));
  }

  /// Sets the [LoopMode]. Looping will be gapless on Android, iOS and macOS. On
  /// web, there will be a slight gap at the loop point.
  Future<void> setLoopMode(LoopMode mode) async {
    if (_disposed) return;
    _loopModeSubject.add(mode);
    await (await _platform).setLoopMode(
        SetLoopModeRequest(loopMode: LoopModeMessage.values[mode.index]));
  }

  /// Sets whether shuffle mode is enabled.
  Future<void> setShuffleModeEnabled(bool enabled) async {
    if (_disposed) return;
    _shuffleModeEnabledSubject.add(enabled);
    await (await _platform).setShuffleMode(SetShuffleModeRequest(
        shuffleMode:
            enabled ? ShuffleModeMessage.all : ShuffleModeMessage.none));
  }

  /// Recursively shuffles the children of the currently loaded [AudioSource].
  /// Each [ConcatenatingAudioSource] will be shuffled according to its
  /// configured [ShuffleOrder].
  Future<void> shuffle() async {
    if (_disposed) return;
    if (_audioSource == null) return;
    _audioSource!._shuffle(initialIndex: currentIndex);
    _updateShuffleIndices();
    await (await _platform).setShuffleOrder(
        SetShuffleOrderRequest(audioSourceMessage: _audioSource!._toMessage()));
  }

  /// Sets automaticallyWaitsToMinimizeStalling for AVPlayer in iOS 10.0 or later, defaults to true.
  /// Has no effect on Android clients
  Future<void> setAutomaticallyWaitsToMinimizeStalling(
      final bool automaticallyWaitsToMinimizeStalling) async {
    if (_disposed) return;
    _automaticallyWaitsToMinimizeStalling =
        automaticallyWaitsToMinimizeStalling;
    await (await _platform).setAutomaticallyWaitsToMinimizeStalling(
        SetAutomaticallyWaitsToMinimizeStallingRequest(
            enabled: automaticallyWaitsToMinimizeStalling));
  }

  /// Sets canUseNetworkResourcesForLiveStreamingWhilePaused on iOS/macOS,
  /// defaults to false.
  Future<void> setCanUseNetworkResourcesForLiveStreamingWhilePaused(
      final bool canUseNetworkResourcesForLiveStreamingWhilePaused) async {
    if (_disposed) return;
    _canUseNetworkResourcesForLiveStreamingWhilePaused =
        canUseNetworkResourcesForLiveStreamingWhilePaused;
    await (await _platform)
        .setCanUseNetworkResourcesForLiveStreamingWhilePaused(
            SetCanUseNetworkResourcesForLiveStreamingWhilePausedRequest(
                enabled: canUseNetworkResourcesForLiveStreamingWhilePaused));
  }

  /// Sets preferredPeakBitRate on iOS/macOS, defaults to true.
  Future<void> setPreferredPeakBitRate(
      final double preferredPeakBitRate) async {
    if (_disposed) return;
    _preferredPeakBitRate = preferredPeakBitRate;
    await (await _platform).setPreferredPeakBitRate(
        SetPreferredPeakBitRateRequest(bitRate: preferredPeakBitRate));
  }

  /// Sets allowsExternalPlayback on iOS/macOS, defaults to false.
  Future<void> setAllowsExternalPlayback(
      final bool allowsExternalPlayback) async {
    if (_disposed) return;
    _allowsExternalPlayback = allowsExternalPlayback;
    await (await _platform).setAllowsExternalPlayback(
        SetAllowsExternalPlaybackRequest(
            allowsExternalPlayback: allowsExternalPlayback));
  }

  /// Seeks to a particular [position]. If a composition of multiple
  /// [AudioSource]s has been loaded, you may also specify [index] to seek to a
  /// particular item within that sequence. This method has no effect unless
  /// an audio source has been loaded.
  ///
  /// A `null` [position] seeks to the head of a live stream.
  Future<void> seek(final Duration? position, {int? index}) async {
    if (_disposed) return;
    _initialSeekValues = null;
    switch (processingState) {
      case ProcessingState.loading:
        return;
      default:
        try {
          _seeking = true;
          final prevPlaybackEvent = _playbackEvent;
          _playbackEvent = prevPlaybackEvent.copyWith(
            updatePosition: position,
            updateTime: DateTime.now(),
          );
          _playbackEventSubject.add(_playbackEvent);
          _positionDiscontinuitySubject.add(PositionDiscontinuity(
              PositionDiscontinuityReason.seek,
              prevPlaybackEvent,
              _playbackEvent));
          await (await _platform)
              .seek(SeekRequest(position: position, index: index));
        } finally {
          _seeking = false;
        }
    }
  }

  /// Seek to the next item, or does nothing if there is no next item.
  Future<void> seekToNext() async {
    if (hasNext) {
      await seek(Duration.zero, index: nextIndex);
    }
  }

  /// Seek to the previous item, or does nothing if there is no previous item.
  Future<void> seekToPrevious() async {
    if (hasPrevious) {
      await seek(Duration.zero, index: previousIndex);
    }
  }

  /// Set the Android audio attributes for this player. Has no effect on other
  /// platforms. This will cause a new Android AudioSession ID to be generated.
  Future<void> setAndroidAudioAttributes(
      AndroidAudioAttributes audioAttributes) async {
    if (_disposed) return;
    if (!_isAndroid() && !_isUnitTest()) return;
    if (audioAttributes == _androidAudioAttributes) return;
    _androidAudioAttributes = audioAttributes;
    await _internalSetAndroidAudioAttributes(await _platform, audioAttributes);
  }

  Future<void> _internalSetAndroidAudioAttributes(AudioPlayerPlatform platform,
      AndroidAudioAttributes audioAttributes) async {
    if (!_isAndroid() && !_isUnitTest()) return;
    await platform.setAndroidAudioAttributes(SetAndroidAudioAttributesRequest(
        contentType: audioAttributes.contentType.index,
        flags: audioAttributes.flags.value,
        usage: audioAttributes.usage.value));
  }

<<<<<<< HEAD
  /// Start the visualizer by capturing [captureSize] samples of audio at
  /// [captureRate] millihertz. If [enableWaveform] is `true`, the captured
  /// samples will be broadcast via [visualizerWaveformStream]. If [enableFft]
  /// is `true`, the FFT data for each capture will be broadcast via
  /// [visualizerFftStream]. You should call [stopVisualizer] to stop capturing
  /// audio data.
  Future<void> startVisualizer({
    bool enableWaveform = true,
    bool enableFft = true,
    int? captureRate,
    int? captureSize,
  }) async {
    await (await _platform).startVisualizer(_startVisualizerRequest =
        StartVisualizerRequest(
            enableWaveform: enableWaveform,
            enableFft: enableFft,
            captureRate: captureRate,
            captureSize: captureSize));
  }

  /// Stop capturing audio data for the visualizer.
  Future<void> stopVisualizer() async {
    _startVisualizerRequest = null;
    (await _platform).stopVisualizer(StopVisualizerRequest());
=======
  /// Set the `crossorigin` attribute on the `<audio>` element backing this
  /// player instance on web (see
  /// [HTMLMediaElement crossorigin](https://developer.mozilla.org/en-US/docs/Web/API/HTMLMediaElement/crossOrigin) ).
  ///
  /// If [webCrossOrigin] is null (the initial state), the URL will be fetched
  /// without CORS. If it is `useCredentials`, a CORS request will be made
  /// exchanging credentials (via cookies/certificates/HTTP authentication)
  /// regardless of the origin. If it is 'anonymous', a CORS request will be
  /// made, but credentials are exchanged only if the URL is fetched from the
  /// same origin.
  Future<void> setWebCrossOrigin(WebCrossOrigin? webCrossOrigin) async {
    if (_disposed) return;
    if (!kIsWeb && !_isUnitTest()) return;

    await (await _platform).setWebCrossOrigin(
      SetWebCrossOriginRequest(
          crossOrigin: webCrossOrigin == null
              ? null
              : WebCrossOriginMessage.values[webCrossOrigin.index]),
    );
    _webCrossOrigin = webCrossOrigin;
>>>>>>> 6e36ce47
  }

  /// Release all resources associated with this player. You must invoke this
  /// after you are done with the player.
  Future<void> dispose() async {
    if (_disposed) return;
    _disposed = true;
    await _visualizerWaveformSubscription?.cancel();
    await _visualizerFftSubscription?.cancel();
    await _visualizerWaveformSubject.close();
    await _visualizerFftSubject.close();
    if (_nativePlatform != null) {
      await _disposePlatform(await _nativePlatform!);
      _nativePlatform = null;
    }
    if (_idlePlatform != null) {
      await _disposePlatform(_idlePlatform!);
      _idlePlatform = null;
    }
    _audioSource = null;
    for (var s in _audioSources.values) {
      s._dispose();
    }
    _audioSources.clear();
    _proxy.stop();
    await _durationSubject.close();
    await _loopModeSubject.close();
    await _shuffleModeEnabledSubject.close();
    await _playingSubject.close();
    await _volumeSubject.close();
    await _speedSubject.close();
    await _pitchSubject.close();
    await _sequenceSubject.close();
    await _shuffleIndicesSubject.close();
  }

  /// Switch to using the native platform when [active] is `true` and using the
  /// idle platform when [active] is `false`. If an audio source has been set,
  /// the returned future completes with its duration if known, or `null`
  /// otherwise.
  ///
  /// The platform will not switch if [active] == [_active] unless [force] is
  /// `true`.
  Future<Duration?>? _setPlatformActive(bool active,
      {Completer<void>? playCompleter, bool force = false}) {
    if (_disposed) return null;
    if (!force && (active == _active)) return _durationFuture;
    _platformLoading = active;

    // Warning! Tricky async code lies ahead.
    // (This should definitely be made less tricky)
    // This method itself is not asynchronous, and guarantees that _platform
    // will be set in this cycle to a Future. The platform returned by that
    // future takes time to initialise and so we need to handle the case where
    // that initialisation was interrupted by another call to
    // _setPlatformActive.

    // Store the current activation sequence number. activationNumber should
    // equal _activationCount for the duration of this call, unless it is
    // interrupted by another simultaneous call.
    final activationNumber = ++_activationCount;

    /// Tells whether we've been interrupted.
    bool wasInterrupted() => _activationCount != activationNumber;

    final durationCompleter = Completer<Duration?>();

    // Checks if we were interrupted and aborts the current activation. If we
    // are interrupted, there are two cases:
    // 1. If we were activating the native platform, abort with an exception.
    // 2. If we were activating the idle dummy, abort silently.
    //
    // We should call this after each awaited call since those are opportunities
    // for other coroutines to run and interrupt this one.
    bool checkInterruption() {
      // No interruption.
      if (!wasInterrupted()) return false;
      // An interruption that we can ignore
      if (!active) return true;
      // An interruption that should throw
      final e =
          PlatformException(code: 'abort', message: 'Loading interrupted');
      durationCompleter.completeError(e);
      throw e;
    }

    // This method updates _active and _platform before yielding to the next
    // task in the event loop.
    _active = active;
    final position = this.position;
    final currentIndex = this.currentIndex;
    final audioSource = _audioSource;

    void subscribeToEvents(AudioPlayerPlatform platform) {
      _playerDataSubscription =
          platform.playerDataMessageStream.listen((message) {
        if (message.playing != null && message.playing != playing) {
          _playingSubject.add(message.playing!);
        }
        if (message.volume != null) {
          _volumeSubject.add(message.volume!);
        }
        if (message.speed != null) {
          _speedSubject.add(message.speed!);
        }
        if (message.pitch != null) {
          _pitchSubject.add(message.pitch!);
        }
        if (message.loopMode != null) {
          _loopModeSubject.add(LoopMode.values[message.loopMode!.index]);
        }
        if (message.shuffleMode != null) {
          _shuffleModeEnabledSubject
              .add(message.shuffleMode != ShuffleModeMessage.none);
        }
      });
      _playbackEventSubscription =
          platform.playbackEventMessageStream.listen((message) {
        var duration = message.duration;
        var index = message.currentIndex ?? currentIndex;
        if (index != null && sequence != null && index < sequence!.length) {
          if (duration == null) {
            duration = sequence![index].duration;
          } else {
            sequence![index].duration = duration;
          }
        }
        if (_platformLoading &&
            message.processingState != ProcessingStateMessage.idle) {
          _platformLoading = false;
        }
        final playbackEvent = PlaybackEvent(
          // The platform may emit an idle state while it's starting up which we
          // override here.
          processingState: _platformLoading
              ? ProcessingState.loading
              : ProcessingState.values[message.processingState.index],
          updateTime: message.updateTime,
          updatePosition: message.updatePosition,
          bufferedPosition: message.bufferedPosition,
          duration: duration,
          icyMetadata: message.icyMetadata == null
              ? null
              : IcyMetadata._fromMessage(message.icyMetadata!),
          currentIndex: index,
          androidAudioSessionId: message.androidAudioSessionId,
        );
        _durationFuture = Future.value(playbackEvent.duration);
        if (playbackEvent == _playbackEvent) {
          return;
        }
        if (playbackEvent.duration != _playbackEvent.duration) {
          _durationSubject.add(playbackEvent.duration);
        }
        final oldPlaybackEvent = _playbackEvent;
        _playbackEventSubject.add(_playbackEvent = playbackEvent);
        if (_playbackEvent.processingState !=
                oldPlaybackEvent.processingState &&
            _playbackEvent.processingState == ProcessingState.idle) {
          _setPlatformActive(false)?.catchError((dynamic e) async => null);
        }
      }, onError: _playbackEventSubject.addError);
      _visualizerWaveformSubscription =
          platform.visualizerWaveformStream.listen((message) {
        _visualizerWaveformSubject.add(VisualizerWaveformCapture(
          samplingRate: message.samplingRate,
          data: message.data,
        ));
      });
      _visualizerFftSubscription = platform.visualizerFftStream
          .listen((message) => _visualizerFftSubject.add(VisualizerFftCapture(
                samplingRate: message.samplingRate,
                data: Int8List.sublistView(message.data),
              )));
    }

    Future<AudioPlayerPlatform> setPlatform() async {
      _playbackEventSubscription?.cancel();
      _playerDataSubscription?.cancel();
      _visualizerWaveformSubscription?.cancel();
      _visualizerFftSubscription?.cancel();

      if (!force) {
        final oldPlatform = _platformValue!;
        if (oldPlatform is! _IdleAudioPlayer) {
          await _disposePlatform(oldPlatform);
        }
      }
      if (_disposed) return _platform;
      // During initialisation, we must only use this platform reference in case
      // _platform is updated again during initialisation.
      final platform = active
          ? await (_nativePlatform = _pluginPlatform.init(InitRequest(
              id: _id,
              audioLoadConfiguration: _audioLoadConfiguration?._toMessage(),
              androidAudioEffects: (_isAndroid() || _isUnitTest())
                  ? _audioPipeline.androidAudioEffects
                      .map((audioEffect) => audioEffect._toMessage())
                      .toList()
                  : [],
              darwinAudioEffects: (_isDarwin() || _isUnitTest())
                  ? _audioPipeline.darwinAudioEffects
                      .map((audioEffect) => audioEffect._toMessage())
                      .toList()
                  : [],
              androidOffloadSchedulingEnabled: _androidOffloadSchedulingEnabled,
            )))
          : (_idlePlatform =
              _IdleAudioPlayer(id: _id, sequenceStream: sequenceStream));
      if (checkInterruption()) return platform;

      _platformValue = platform;

      if (active) {
        if (audioSource != null) {
          _playbackEventSubject.add(_playbackEvent = _playbackEvent.copyWith(
            updatePosition: position,
            processingState: ProcessingState.loading,
          ));
        }

        final automaticallyWaitsToMinimizeStalling =
            this.automaticallyWaitsToMinimizeStalling;
        final playing = this.playing;
        // To avoid a glitch in ExoPlayer, ensure that any requested audio
        // attributes are set before loading the audio source.
        if (_isAndroid() || _isUnitTest()) {
          if (_androidApplyAudioAttributes) {
            final audioSession = await AudioSession.instance;
            if (checkInterruption()) return platform;
            _androidAudioAttributes ??=
                audioSession.configuration?.androidAudioAttributes;
          }
          if (_androidAudioAttributes != null) {
            await _internalSetAndroidAudioAttributes(
                platform, _androidAudioAttributes!);
            if (checkInterruption()) return platform;
          }
        }
        if (!automaticallyWaitsToMinimizeStalling) {
          // Only set if different from default.
          await platform.setAutomaticallyWaitsToMinimizeStalling(
              SetAutomaticallyWaitsToMinimizeStallingRequest(
                  enabled: automaticallyWaitsToMinimizeStalling));
          if (checkInterruption()) return platform;
        }
        if (_startVisualizerRequest != null) {
          await platform.startVisualizer(_startVisualizerRequest!);
        }
        await platform.setVolume(SetVolumeRequest(volume: volume));
        if (checkInterruption()) return platform;
        await platform.setSpeed(SetSpeedRequest(speed: speed));
        if (checkInterruption()) return platform;
        try {
          await platform.setPitch(SetPitchRequest(pitch: pitch));
        } catch (e) {
          // setPitch not supported on this platform.
        }
        if (checkInterruption()) return platform;
        try {
          await platform.setSkipSilence(
              SetSkipSilenceRequest(enabled: skipSilenceEnabled));
        } catch (e) {
          // setSkipSilence not supported on this platform.
        }
        if (checkInterruption()) return platform;
        await platform.setLoopMode(SetLoopModeRequest(
            loopMode: LoopModeMessage.values[loopMode.index]));
        if (checkInterruption()) return platform;
        await platform.setShuffleMode(SetShuffleModeRequest(
            shuffleMode: shuffleModeEnabled
                ? ShuffleModeMessage.all
                : ShuffleModeMessage.none));
        if (checkInterruption()) return platform;
        if (kIsWeb && _webCrossOrigin != null) {
          await platform.setWebCrossOrigin(SetWebCrossOriginRequest(
            crossOrigin: WebCrossOriginMessage.values[_webCrossOrigin!.index],
          ));
        }
        for (var audioEffect in _audioPipeline._audioEffects) {
          await audioEffect._activate(platform);
          if (checkInterruption()) return platform;
        }
        if (playing) {
          _sendPlayRequest(platform, playCompleter);
        }
      }

      subscribeToEvents(platform);

      if (audioSource != null) {
        try {
          final initialSeekValues = _initialSeekValues ??
              _InitialSeekValues(position: position, index: currentIndex);
          _initialSeekValues = null;
          final duration = await _load(platform, _audioSource!,
              initialSeekValues: initialSeekValues);
          if (checkInterruption()) return platform;
          durationCompleter.complete(duration);
        } catch (e, stackTrace) {
          await _setPlatformActive(false)
              ?.catchError((dynamic e) async => null);
          durationCompleter.completeError(e, stackTrace);
        }
      } else {
        durationCompleter.complete(null);
      }

      return platform;
    }

    _platform = setPlatform();
    return durationCompleter.future;
  }

  /// Dispose of the given platform.
  Future<void> _disposePlatform(AudioPlayerPlatform platform) async {
    if (platform is _IdleAudioPlayer) {
      await platform.dispose(DisposeRequest());
    } else {
      _nativePlatform = null;
      try {
        await _pluginPlatform.disposePlayer(DisposePlayerRequest(id: _id));
      } catch (e) {
        // Fallback if disposePlayer hasn't been implemented.
        await platform.dispose(DisposeRequest());
      }
    }
  }

  /// Clears the plugin's internal asset cache directory. Call this when the
  /// app's assets have changed to force assets to be re-fetched from the asset
  /// bundle.
  static Future<void> clearAssetCache() async {
    if (kIsWeb) return;
    await for (var file in (await _getCacheDir()).list()) {
      await file.delete(recursive: true);
    }
  }
}

/// Captures the details of any error accessing, loading or playing an audio
/// source, including an invalid or inaccessible URL, or an audio encoding that
/// could not be understood.
class PlayerException implements Exception {
  /// On iOS and macOS, maps to `NSError.code`. On Android, maps to
  /// `ExoPlaybackException.type`. On Web, maps to `MediaError.code`.
  final int code;

  /// On iOS and macOS, maps to `NSError.localizedDescription`. On Android,
  /// maps to `ExoPlaybackException.getMessage()`. On Web, a generic message
  /// is provided.
  final String? message;

  /// On Android/iOS/macOS, contains details of the error. For errors associated
  /// with a particular audio source, the `"index"` key maps to the index of the
  /// audio source in the sequence.
  final Map<String, dynamic> details;

  PlayerException(this.code, this.message, [Map<String, dynamic>? details])
      : details = details ?? <String, dynamic>{};

  @override
  String toString() => "($code) $message";
}

/// An error that occurs when one operation on the player has been interrupted
/// (e.g. by another simultaneous operation).
class PlayerInterruptedException implements Exception {
  final String? message;

  PlayerInterruptedException(this.message);

  @override
  String toString() => "$message";
}

/// A capture of audio waveform data.
class VisualizerWaveformCapture {
  /// The sampling rate of the capture.
  final int samplingRate;

  /// The waveform data.
  final Uint8List data;

  VisualizerWaveformCapture({
    required this.samplingRate,
    required this.data,
  });
}

/// A capture of audio FFT data.
class VisualizerFftCapture {
  /// The sampling rate of the capture.
  final int samplingRate;

  /// The FFT data representing n/2+1 frequency components, where n is the
  /// capture size, with a frequency range from 0 to [samplingRate]. The first
  /// two elements contain the real parts of the 0th and (n/2)th frequency
  /// component. The remaining elements contain the alternating real and
  /// imaginary parts of the frequency components up to the (n/2-1)th one.
  final Int8List data;

  VisualizerFftCapture({
    required this.samplingRate,
    required this.data,
  });

  int get length => data.length ~/ 2 + 1;

  /// Extracts the magnitude of the [k]th frequency from [data].
  double getMagnitude(int k) {
    if (k == 0) {
      return data[0].abs().toDouble();
    } else if (k == data.length ~/ 2) {
      return data[1].abs().toDouble();
    } else {
      final i = k * 2;
      final v1 = data[i];
      final v2 = data[i + 1];
      return sqrt(v1 * v1 + v2 * v2);
    }
  }

  /// Extracts the phase of the [k]th frequency from [data].
  double getPhase(int k) {
    if (k == 0) {
      return 0.0;
    } else if (k == data.length ~/ 2) {
      return 0.0;
    } else {
      final i = k * 2;
      final v1 = data[i];
      final v2 = data[i + 1];
      return atan2(v2, v1);
    }
  }
}

/// Encapsulates the playback state and current position of the player.
class PlaybackEvent {
  /// The current processing state.
  final ProcessingState processingState;

  /// When the last time a position discontinuity happened, as measured in time
  /// since the epoch.
  final DateTime updateTime;

  /// The position at [updateTime].
  final Duration updatePosition;

  /// The buffer position.
  final Duration bufferedPosition;

  /// The media duration, or `null` if unknown.
  final Duration? duration;

  /// The latest ICY metadata received through the audio stream if available.
  final IcyMetadata? icyMetadata;

  /// The index of the currently playing item, or `null` if no item is selected.
  final int? currentIndex;

  /// The current Android AudioSession ID if set.
  final int? androidAudioSessionId;

  PlaybackEvent({
    this.processingState = ProcessingState.idle,
    DateTime? updateTime,
    this.updatePosition = Duration.zero,
    this.bufferedPosition = Duration.zero,
    this.duration,
    this.icyMetadata,
    this.currentIndex,
    this.androidAudioSessionId,
  }) : updateTime = updateTime ?? DateTime.now();

  /// Returns a copy of this event with given properties replaced.
  PlaybackEvent copyWith({
    ProcessingState? processingState,
    DateTime? updateTime,
    Duration? updatePosition,
    Duration? bufferedPosition,
    Duration? duration,
    IcyMetadata? icyMetadata,
    int? currentIndex,
    int? androidAudioSessionId,
  }) =>
      PlaybackEvent(
        processingState: processingState ?? this.processingState,
        updateTime: updateTime ?? this.updateTime,
        updatePosition: updatePosition ?? this.updatePosition,
        bufferedPosition: bufferedPosition ?? this.bufferedPosition,
        duration: duration ?? this.duration,
        icyMetadata: icyMetadata ?? this.icyMetadata,
        currentIndex: currentIndex ?? this.currentIndex,
        androidAudioSessionId:
            androidAudioSessionId ?? this.androidAudioSessionId,
      );

  @override
  int get hashCode => Object.hash(
        processingState,
        updateTime,
        updatePosition,
        bufferedPosition,
        duration,
        icyMetadata,
        currentIndex,
        androidAudioSessionId,
      );

  @override
  bool operator ==(Object other) =>
      other.runtimeType == runtimeType &&
      other is PlaybackEvent &&
      processingState == other.processingState &&
      updateTime == other.updateTime &&
      updatePosition == other.updatePosition &&
      bufferedPosition == other.bufferedPosition &&
      duration == other.duration &&
      icyMetadata == other.icyMetadata &&
      currentIndex == other.currentIndex &&
      androidAudioSessionId == other.androidAudioSessionId;

  @override
  String toString() =>
      "{processingState=$processingState, updateTime=$updateTime, updatePosition=$updatePosition, bufferedPosition=$bufferedPosition, duration=$duration, currentIndex=$currentIndex}";
}

/// Enumerates the different processing states of a player.
enum ProcessingState {
  /// The player has not loaded an [AudioSource].
  idle,

  /// The player is loading an [AudioSource].
  loading,

  /// The player is buffering audio and unable to play.
  buffering,

  /// The player is has enough audio buffered and is able to play.
  ready,

  /// The player has reached the end of the audio.
  completed,
}

/// Encapsulates the playing and processing states. These two states vary
/// orthogonally, and so if [processingState] is [ProcessingState.buffering],
/// you can check [playing] to determine whether the buffering occurred while
/// the player was playing or while the player was paused.
class PlayerState {
  /// Whether the player will play when [processingState] is
  /// [ProcessingState.ready].
  final bool playing;

  /// The current processing state of the player.
  final ProcessingState processingState;

  PlayerState(this.playing, this.processingState);

  @override
  String toString() => 'playing=$playing,processingState=$processingState';

  @override
  int get hashCode => Object.hash(playing, processingState);

  @override
  bool operator ==(Object other) =>
      other.runtimeType == runtimeType &&
      other is PlayerState &&
      other.playing == playing &&
      other.processingState == processingState;
}

class IcyInfo {
  final String? title;
  final String? url;

  static IcyInfo _fromMessage(IcyInfoMessage message) => IcyInfo(
        title: message.title,
        url: message.url,
      );

  IcyInfo({required this.title, required this.url});

  @override
  String toString() => 'title=$title,url=$url';

  @override
  int get hashCode => Object.hash(title, url);

  @override
  bool operator ==(Object other) =>
      other.runtimeType == runtimeType &&
      other is IcyInfo &&
      other.title == title &&
      other.url == url;
}

class IcyHeaders {
  final int? bitrate;
  final String? genre;
  final String? name;
  final int? metadataInterval;
  final String? url;
  final bool? isPublic;

  static IcyHeaders _fromMessage(IcyHeadersMessage message) => IcyHeaders(
        bitrate: message.bitrate,
        genre: message.genre,
        name: message.name,
        metadataInterval: message.metadataInterval,
        url: message.url,
        isPublic: message.isPublic,
      );

  IcyHeaders({
    required this.bitrate,
    required this.genre,
    required this.name,
    required this.metadataInterval,
    required this.url,
    required this.isPublic,
  });

  @override
  String toString() =>
      'bitrate=$bitrate,genre=$genre,name=$name,metadataInterval=$metadataInterval,url=$url,isPublic=$isPublic';

  @override
  int get hashCode => toString().hashCode;

  @override
  bool operator ==(Object other) =>
      other.runtimeType == runtimeType &&
      other is IcyHeaders &&
      other.bitrate == bitrate &&
      other.genre == genre &&
      other.name == name &&
      other.metadataInterval == metadataInterval &&
      other.url == url &&
      other.isPublic == isPublic;
}

class IcyMetadata {
  final IcyInfo? info;
  final IcyHeaders? headers;

  static IcyMetadata _fromMessage(IcyMetadataMessage message) => IcyMetadata(
        info: message.info == null ? null : IcyInfo._fromMessage(message.info!),
        headers: message.headers == null
            ? null
            : IcyHeaders._fromMessage(message.headers!),
      );

  IcyMetadata({required this.info, required this.headers});

  @override
  int get hashCode => Object.hash(info, headers);

  @override
  bool operator ==(Object other) =>
      other.runtimeType == runtimeType &&
      other is IcyMetadata &&
      other.info == info &&
      other.headers == headers;
}

/// Encapsulates the [sequence] and [currentIndex] state and ensures
/// consistency such that [currentIndex] is within the range of
/// `sequence.length`. If `sequence.length` is 0, then [currentIndex] is also
/// 0.
class SequenceState {
  /// The sequence of the current [AudioSource].
  final List<IndexedAudioSource> sequence;

  /// The index of the current source in the sequence.
  final int currentIndex;

  /// The current shuffle order
  final List<int> shuffleIndices;

  /// Whether shuffle mode is enabled.
  final bool shuffleModeEnabled;

  /// The current loop mode.
  final LoopMode loopMode;

  SequenceState(this.sequence, this.currentIndex, this.shuffleIndices,
      this.shuffleModeEnabled, this.loopMode);

  /// The current source in the sequence.
  IndexedAudioSource? get currentSource =>
      sequence.isEmpty ? null : sequence[currentIndex];

  /// The effective sequence. This is equivalent to [sequence]. If
  /// [shuffleModeEnabled] is true, this is modulated by [shuffleIndices].
  List<IndexedAudioSource> get effectiveSequence => shuffleModeEnabled
      ? shuffleIndices.map((i) => sequence[i]).toList()
      : sequence;
}

/// Configuration options to use when loading audio from a source.
class AudioLoadConfiguration {
  /// Bufferring and loading options for iOS/macOS.
  final DarwinLoadControl? darwinLoadControl;

  /// Buffering and loading options for Android.
  final AndroidLoadControl? androidLoadControl;

  /// Speed control for live streams on Android.
  final AndroidLivePlaybackSpeedControl? androidLivePlaybackSpeedControl;

  const AudioLoadConfiguration({
    this.darwinLoadControl,
    this.androidLoadControl,
    this.androidLivePlaybackSpeedControl,
  });

  AudioLoadConfigurationMessage _toMessage() => AudioLoadConfigurationMessage(
        darwinLoadControl: darwinLoadControl?._toMessage(),
        androidLoadControl: androidLoadControl?._toMessage(),
        androidLivePlaybackSpeedControl:
            androidLivePlaybackSpeedControl?._toMessage(),
      );
}

/// Buffering and loading options for iOS/macOS.
class DarwinLoadControl {
  /// (iOS/macOS) Whether the player will wait for sufficient data to be
  /// buffered before starting playback to avoid the likelihood of stalling.
  final bool automaticallyWaitsToMinimizeStalling;

  /// (iOS/macOS) The duration of audio that should be buffered ahead of the
  /// current position. If not set or `null`, the system will try to set an
  /// appropriate buffer duration.
  final Duration? preferredForwardBufferDuration;

  /// (iOS/macOS) Whether the player can continue downloading while paused to
  /// keep the state up to date with the live stream.
  final bool canUseNetworkResourcesForLiveStreamingWhilePaused;

  /// (iOS/macOS) If specified, limits the download bandwidth in bits per
  /// second.
  final double? preferredPeakBitRate;

  const DarwinLoadControl({
    this.automaticallyWaitsToMinimizeStalling = true,
    this.preferredForwardBufferDuration,
    this.canUseNetworkResourcesForLiveStreamingWhilePaused = false,
    this.preferredPeakBitRate,
  });

  DarwinLoadControlMessage _toMessage() => DarwinLoadControlMessage(
        automaticallyWaitsToMinimizeStalling:
            automaticallyWaitsToMinimizeStalling,
        preferredForwardBufferDuration: preferredForwardBufferDuration,
        canUseNetworkResourcesForLiveStreamingWhilePaused:
            canUseNetworkResourcesForLiveStreamingWhilePaused,
        preferredPeakBitRate: preferredPeakBitRate,
      );
}

/// Buffering and loading options for Android.
class AndroidLoadControl {
  /// (Android) The minimum duration of audio that should be buffered ahead of
  /// the current position.
  final Duration minBufferDuration;

  /// (Android) The maximum duration of audio that should be buffered ahead of
  /// the current position.
  final Duration maxBufferDuration;

  /// (Android) The duration of audio that must be buffered before starting
  /// playback after a user action.
  final Duration bufferForPlaybackDuration;

  /// (Android) The duration of audio that must be buffered before starting
  /// playback after a buffer depletion.
  final Duration bufferForPlaybackAfterRebufferDuration;

  /// (Android) The target buffer size in bytes.
  final int? targetBufferBytes;

  /// (Android) Whether to prioritize buffer time constraints over buffer size
  /// constraints.
  final bool prioritizeTimeOverSizeThresholds;

  /// (Android) The back buffer duration.
  final Duration backBufferDuration;

  const AndroidLoadControl({
    this.minBufferDuration = const Duration(seconds: 50),
    this.maxBufferDuration = const Duration(seconds: 50),
    this.bufferForPlaybackDuration = const Duration(milliseconds: 2500),
    this.bufferForPlaybackAfterRebufferDuration = const Duration(seconds: 5),
    this.targetBufferBytes,
    this.prioritizeTimeOverSizeThresholds = false,
    this.backBufferDuration = Duration.zero,
  });

  AndroidLoadControlMessage _toMessage() => AndroidLoadControlMessage(
        minBufferDuration: minBufferDuration,
        maxBufferDuration: maxBufferDuration,
        bufferForPlaybackDuration: bufferForPlaybackDuration,
        bufferForPlaybackAfterRebufferDuration:
            bufferForPlaybackAfterRebufferDuration,
        targetBufferBytes: targetBufferBytes,
        prioritizeTimeOverSizeThresholds: prioritizeTimeOverSizeThresholds,
        backBufferDuration: backBufferDuration,
      );
}

/// Speed control for live streams on Android.
class AndroidLivePlaybackSpeedControl {
  /// (Android) The minimum playback speed to use when adjusting playback speed
  /// to approach the target live offset, if none is defined by the media.
  final double fallbackMinPlaybackSpeed;

  /// (Android) The maximum playback speed to use when adjusting playback speed
  /// to approach the target live offset, if none is defined by the media.
  final double fallbackMaxPlaybackSpeed;

  /// (Android) The minimum interval between playback speed changes on a live
  /// stream.
  final Duration minUpdateInterval;

  /// (Android) The proportional control factor used to adjust playback speed on
  /// a live stream. The adjusted speed is calculated as: `1.0 +
  /// proportionalControlFactor * (currentLiveOffsetSec - targetLiveOffsetSec)`.
  final double proportionalControlFactor;

  /// (Android) The maximum difference between the current live offset and the
  /// target live offset within which the speed 1.0 is used.
  final Duration maxLiveOffsetErrorForUnitSpeed;

  /// (Android) The increment applied to the target live offset whenever the
  /// player rebuffers.
  final Duration targetLiveOffsetIncrementOnRebuffer;

  /// (Android) The factor for smoothing the minimum possible live offset
  /// achievable during playback.
  final double minPossibleLiveOffsetSmoothingFactor;

  const AndroidLivePlaybackSpeedControl({
    this.fallbackMinPlaybackSpeed = 0.97,
    this.fallbackMaxPlaybackSpeed = 1.03,
    this.minUpdateInterval = const Duration(seconds: 1),
    this.proportionalControlFactor = 1.0,
    this.maxLiveOffsetErrorForUnitSpeed = const Duration(milliseconds: 20),
    this.targetLiveOffsetIncrementOnRebuffer =
        const Duration(milliseconds: 500),
    this.minPossibleLiveOffsetSmoothingFactor = 0.999,
  });

  AndroidLivePlaybackSpeedControlMessage _toMessage() =>
      AndroidLivePlaybackSpeedControlMessage(
        fallbackMinPlaybackSpeed: fallbackMinPlaybackSpeed,
        fallbackMaxPlaybackSpeed: fallbackMaxPlaybackSpeed,
        minUpdateInterval: minUpdateInterval,
        proportionalControlFactor: proportionalControlFactor,
        maxLiveOffsetErrorForUnitSpeed: maxLiveOffsetErrorForUnitSpeed,
        targetLiveOffsetIncrementOnRebuffer:
            targetLiveOffsetIncrementOnRebuffer,
        minPossibleLiveOffsetSmoothingFactor:
            minPossibleLiveOffsetSmoothingFactor,
      );
}

class ProgressiveAudioSourceOptions {
  final AndroidExtractorOptions? androidExtractorOptions;
  final DarwinAssetOptions? darwinAssetOptions;

  const ProgressiveAudioSourceOptions({
    this.androidExtractorOptions,
    this.darwinAssetOptions,
  });

  ProgressiveAudioSourceOptionsMessage _toMessage() =>
      ProgressiveAudioSourceOptionsMessage(
        androidExtractorOptions: androidExtractorOptions?._toMessage(),
        darwinAssetOptions: darwinAssetOptions?._toMessage(),
      );
}

class DarwinAssetOptions {
  final bool preferPreciseDurationAndTiming;

  const DarwinAssetOptions({this.preferPreciseDurationAndTiming = false});

  DarwinAssetOptionsMessage _toMessage() => DarwinAssetOptionsMessage(
        preferPreciseDurationAndTiming: preferPreciseDurationAndTiming,
      );
}

class AndroidExtractorOptions {
  static const flagMp3EnableIndexSeeking = 1 << 2;
  static const flagMp3DisableId3Metadata = 1 << 3;

  final bool constantBitrateSeekingEnabled;
  final bool constantBitrateSeekingAlwaysEnabled;
  final int mp3Flags;

  const AndroidExtractorOptions({
    this.constantBitrateSeekingEnabled = true,
    this.constantBitrateSeekingAlwaysEnabled = false,
    this.mp3Flags = 0,
  });

  AndroidExtractorOptionsMessage _toMessage() => AndroidExtractorOptionsMessage(
        constantBitrateSeekingEnabled: constantBitrateSeekingEnabled,
        constantBitrateSeekingAlwaysEnabled:
            constantBitrateSeekingAlwaysEnabled,
        mp3Flags: mp3Flags,
      );
}

/// A local proxy HTTP server for making remote GET requests with headers.
class _ProxyHttpServer {
  late HttpServer _server;
  bool _running = false;

  /// Maps request keys to [_ProxyHandler]s.
  final Map<String, _ProxyHandler> _handlerMap = {};

  /// The port this server is bound to on localhost. This is set only after
  /// [start] has completed.
  int get port => _server.port;

  /// Register a [UriAudioSource] to be served through this proxy. This may be
  /// called only after [start] has completed.
  Uri addUriAudioSource(UriAudioSource source) {
    final uri = source.uri;
    final headers = <String, String>{};
    if (source.headers != null) {
      headers.addAll(source.headers!.cast<String, String>());
    }
    final path = _requestKey(uri);
    _handlerMap[path] = _proxyHandlerForUri(
      uri,
      headers: headers,
      userAgent: source._player?._userAgent,
    );
    return uri.replace(
      scheme: 'http',
      host: InternetAddress.loopbackIPv4.address,
      port: port,
    );
  }

  /// Register a [StreamAudioSource] to be served through this proxy. This may
  /// be called only after [start] has completed.
  Uri addStreamAudioSource(StreamAudioSource source) {
    final uri = _sourceUri(source);
    final path = _requestKey(uri);
    _handlerMap[path] = _proxyHandlerForSource(source);
    return uri;
  }

  Uri _sourceUri(StreamAudioSource source) => Uri.http(
      '${InternetAddress.loopbackIPv4.address}:$port', '/id/${source._id}');

  /// A unique key for each request that can be processed by this proxy,
  /// made up of the URL path and query string. It is not possible to
  /// simultaneously track requests that have the same URL path and query
  /// but differ in other respects such as the port or headers.
  String _requestKey(Uri uri) => '${uri.path}?${uri.query}';

  /// Start the server if it is not already running.
  Future<dynamic> ensureRunning() async {
    if (_running) return;
    return await start();
  }

  /// Starts the server.
  Future<dynamic> start() async {
    _running = true;
    _server = await HttpServer.bind(InternetAddress.loopbackIPv4, 0);
    _server.listen((request) async {
      if (request.method == 'GET') {
        final uriPath = _requestKey(request.uri);
        final handler = _handlerMap[uriPath]!;
        handler(this, request);
      }
    }, onDone: () {
      _running = false;
    }, onError: (Object e, StackTrace st) {
      _running = false;
    });
  }

  /// Stops the server
  Future<dynamic> stop() async {
    if (!_running) return;
    _running = false;
    return await _server.close();
  }
}

/// Encapsulates the start and end of an HTTP range request.
class _HttpRangeRequest {
  /// The starting byte position of the range request.
  final int start;

  /// The last byte position of the range request, or `null` if requesting
  /// until the end of the media.
  final int? end;

  /// The end byte position (exclusive), defaulting to `null`.
  int? get endEx => end == null ? null : end! + 1;

  _HttpRangeRequest(this.start, this.end);

  /// Format a range header for this request.
  String get header =>
      'bytes=$start-${end != null ? (end! - 1).toString() : ""}';

  /// Creates an [_HttpRangeRequest] from [header].
  static _HttpRangeRequest? parse(List<String>? header) {
    if (header == null || header.isEmpty) return null;
    final match = RegExp(r'^bytes=(\d+)(-(\d+)?)?').firstMatch(header.first);
    if (match == null) return null;
    int? intGroup(int i) => match[i] != null ? int.parse(match[i]!) : null;
    return _HttpRangeRequest(intGroup(1)!, intGroup(3));
  }
}

/// Encapsulates the range information in an HTTP range response.
class _HttpRangeResponse {
  /// The starting byte position of the range.
  final int start;

  /// The last byte position of the range.
  final int end;

  /// The total number of bytes in the entire media.
  final int? fullLength;

  _HttpRangeResponse(this.start, this.end, this.fullLength);

  /// The end byte position (exclusive).
  int? get endEx => end + 1;

  /// The number of bytes requested.
  int? get length => endEx == null ? null : endEx! - start;

  /// The content-range header value to use in HTTP responses.
  String get header => 'bytes $start-$end/${fullLength?.toString() ?? "*"}';
}

/// Specifies a source of audio to be played. Audio sources are composable
/// using the subclasses of this class. The same [AudioSource] instance should
/// not be used simultaneously by more than one [AudioPlayer].
abstract class AudioSource {
  final String _id;
  AudioPlayer? _player;

  /// Creates an [AudioSource] from a [Uri] with optional headers by
  /// attempting to guess the type of stream. On iOS, this uses Apple's SDK to
  /// automatically detect the stream type. On Android, the type of stream will
  /// be guessed from the extension.
  ///
  /// If you are loading DASH or HLS streams that do not have standard "mpd" or
  /// "m3u8" extensions in their URIs, this method will fail to detect the
  /// stream type on Android. If you know in advance what type of audio stream
  /// it is, you should instantiate [DashAudioSource] or [HlsAudioSource]
  /// directly.
  ///
  /// If headers are set, just_audio will create a cleartext local HTTP proxy on
  /// your device to forward HTTP requests with headers included.
  static UriAudioSource uri(Uri uri,
      {Map<String, String>? headers, dynamic tag}) {
    bool hasExtension(Uri uri, String extension) =>
        uri.path.toLowerCase().endsWith('.$extension') ||
        uri.fragment.toLowerCase().endsWith('.$extension');
    if (hasExtension(uri, 'mpd')) {
      return DashAudioSource(uri, headers: headers, tag: tag);
    } else if (hasExtension(uri, 'm3u8')) {
      return HlsAudioSource(uri, headers: headers, tag: tag);
    } else {
      return ProgressiveAudioSource(uri, headers: headers, tag: tag);
    }
  }

  /// Convenience method to create an audio source for a file.
  ///
  /// This is equivalent to:
  ///
  /// ```
  /// AudioSource.uri(Uri.file(filePath));
  /// ```
  static UriAudioSource file(String filePath, {dynamic tag}) {
    return AudioSource.uri(Uri.file(filePath), tag: tag);
  }

  /// Convenience method to create an audio source for an asset.
  ///
  /// For assets within the same package, this is equivalent to:
  ///
  /// ```
  /// AudioSource.uri(Uri.parse('asset:///$assetPath'));
  /// ```
  ///
  /// If the asset is to be loaded from a different package, the [package]
  /// parameter must be given to specify the package name.
  static UriAudioSource asset(String assetPath,
      {String? package, dynamic tag}) {
    final keyName =
        package == null ? assetPath : 'packages/$package/$assetPath';
    return AudioSource.uri(Uri.parse('asset:///$keyName'), tag: tag);
  }

  AudioSource() : _id = _uuid.v4();

  @mustCallSuper
  Future<void> _setup(AudioPlayer player) async {
    _player = player;
    player._registerAudioSource(this);
  }

  String? get _userAgent => _player?._userAgent;

  void _shuffle({int? initialIndex});

  @mustCallSuper
  void _dispose() {
    // Without this we might make _player "late".
    _player = null;
  }

  AudioSourceMessage _toMessage();

  List<IndexedAudioSource> get sequence;

  List<int> get shuffleIndices;

  @override
  int get hashCode => _id.hashCode;

  @override
  bool operator ==(Object other) =>
      other.runtimeType == runtimeType &&
      other is AudioSource &&
      other._id == _id;
}

/// An [AudioSource] that can appear in a sequence.
abstract class IndexedAudioSource extends AudioSource {
  final dynamic tag;
  Duration? duration;

  IndexedAudioSource({this.tag, this.duration});

  @override
  void _shuffle({int? initialIndex}) {}

  @override
  List<IndexedAudioSource> get sequence => [this];

  @override
  List<int> get shuffleIndices => [0];
}

/// An abstract class representing audio sources that are loaded from a URI.
abstract class UriAudioSource extends IndexedAudioSource {
  final Uri uri;
  final Map<String, String>? headers;
  Uri? _overrideUri;

  UriAudioSource(this.uri, {this.headers, dynamic tag, Duration? duration})
      : super(tag: tag, duration: duration);

  /// If [uri] points to an asset, this gives us [_overrideUri] which is the URI
  /// of the copied asset on the filesystem, otherwise it gives us the original
  /// [uri].
  Uri get _effectiveUri => _overrideUri ?? uri;

  Map<String, String>? get _mergedHeaders =>
      headers == null && _userAgent == null
          ? null
          : {
              if (headers != null)
                for (var key in headers!.keys) key: headers![key]!,
              if (_userAgent != null) 'User-Agent': _userAgent!,
            };

  @override
  Future<void> _setup(AudioPlayer player) async {
    await super._setup(player);
    if (uri.scheme == 'asset') {
      _overrideUri = await _loadAsset(uri.pathSegments.join('/'));
    } else if (uri.scheme != 'file' &&
        !kIsWeb &&
        player._useProxyForRequestHeaders &&
        (headers != null || player._userAgent != null)) {
      await player._proxy.ensureRunning();
      _overrideUri = player._proxy.addUriAudioSource(this);
    }
  }

  Future<Uri> _loadAsset(String assetPath) async {
    if (kIsWeb) {
      // Mapping from extensions to content types for the web player. If an
      // extension is missing, please submit a pull request.
      const mimeTypes = {
        '.aac': 'audio/aac',
        '.mp3': 'audio/mpeg',
        '.ogg': 'audio/ogg',
        '.opus': 'audio/opus',
        '.wav': 'audio/wav',
        '.weba': 'audio/webm',
        '.mp4': 'audio/mp4',
        '.m4a': 'audio/mp4',
        '.aif': 'audio/x-aiff',
        '.aifc': 'audio/x-aiff',
        '.aiff': 'audio/x-aiff',
        '.m3u': 'audio/x-mpegurl',
      };
      // Default to 'audio/mpeg'
      final mimeType =
          mimeTypes[p.extension(assetPath).toLowerCase()] ?? 'audio/mpeg';
      return _encodeDataUrl(
          base64
              .encode((await rootBundle.load(assetPath)).buffer.asUint8List()),
          mimeType);
    } else {
      // For non-web platforms, extract the asset into a cache file and pass
      // that to the player.
      final file = await _getCacheFile(assetPath);
      // Not technically inter-isolate-safe, although low risk. Could consider
      // locking the file or creating a separate lock file.
      if (!file.existsSync()) {
        file.createSync(recursive: true);
        await file.writeAsBytes(
            (await rootBundle.load(assetPath)).buffer.asUint8List());
      }
      return Uri.file(file.path);
    }
  }

  /// Get file for caching asset media with proper extension
  Future<File> _getCacheFile(final String assetPath) async => File(p.joinAll([
        (await _getCacheDir()).path,
        'assets',
        ...Uri.parse(assetPath).pathSegments,
      ]));
}

/// An [AudioSource] representing a regular media file such as an MP3 or M4A
/// file. The following URI schemes are supported:
///
/// * file: loads from a local file (provided you give your app permission to
/// access that file).
/// * asset: loads from a Flutter asset (not supported on Web).
/// * http(s): loads from an HTTP(S) resource.
///
/// On platforms except for the web, the supplied [headers] will be passed with
/// the HTTP(S) request.
///
/// If headers are set, just_audio will create a cleartext local HTTP proxy on
/// your device to forward HTTP requests with headers included.
class ProgressiveAudioSource extends UriAudioSource {
  final ProgressiveAudioSourceOptions? options;

  ProgressiveAudioSource(
    super.uri, {
    super.headers,
    super.tag,
    super.duration,
    this.options,
  });

  @override
  AudioSourceMessage _toMessage() => ProgressiveAudioSourceMessage(
        id: _id,
        uri: _effectiveUri.toString(),
        headers: _mergedHeaders,
        tag: tag,
        options: options?._toMessage(),
      );
}

/// An [AudioSource] representing a DASH stream. The following URI schemes are
/// supported:
///
/// * file: loads from a local file (provided you give your app permission to
/// access that file).
/// * asset: loads from a Flutter asset (not supported on Web).
/// * http(s): loads from an HTTP(S) resource.
///
/// On platforms except for the web, the supplied [headers] will be passed with
/// the HTTP(S) request. Currently headers are not recursively applied to items
/// the HTTP(S) request. Currently headers are not applied recursively.
///
/// If headers are set, just_audio will create a cleartext local HTTP proxy on
/// your device to forward HTTP requests with headers included.
class DashAudioSource extends UriAudioSource {
  DashAudioSource(Uri uri,
      {Map<String, String>? headers, dynamic tag, Duration? duration})
      : super(uri, headers: headers, tag: tag, duration: duration);

  @override
  AudioSourceMessage _toMessage() => DashAudioSourceMessage(
        id: _id,
        uri: _effectiveUri.toString(),
        headers: _mergedHeaders,
        tag: tag,
      );
}

/// An [AudioSource] representing an HLS stream. The following URI schemes are
/// supported:
///
/// * file: loads from a local file (provided you give your app permission to
/// access that file).
/// * asset: loads from a Flutter asset (not supported on Web).
/// * http(s): loads from an HTTP(S) resource.
///
/// On platforms except for the web, the supplied [headers] will be passed with
/// the HTTP(S) request. Currently headers are not applied recursively.
///
/// If headers are set, just_audio will create a cleartext local HTTP proxy on
/// your device to forward HTTP requests with headers included.
class HlsAudioSource extends UriAudioSource {
  HlsAudioSource(Uri uri,
      {Map<String, String>? headers, dynamic tag, Duration? duration})
      : super(uri, headers: headers, tag: tag, duration: duration);

  @override
  AudioSourceMessage _toMessage() => HlsAudioSourceMessage(
        id: _id,
        uri: _effectiveUri.toString(),
        headers: _mergedHeaders,
        tag: tag,
      );
}

/// An [AudioSource] for a period of silence.
///
/// NOTE: This is currently supported on Android only.
class SilenceAudioSource extends IndexedAudioSource {
  @override
  Duration get duration => super.duration!;

  @override
  set duration(covariant Duration duration) => super.duration = duration;

  SilenceAudioSource({
    dynamic tag,
    required Duration duration,
  }) : super(tag: tag, duration: duration);

  @override
  AudioSourceMessage _toMessage() =>
      SilenceAudioSourceMessage(id: _id, duration: duration);
}

/// An [AudioSource] representing a concatenation of multiple audio sources to
/// be played in succession. This can be used to create playlists. Playback
/// between items will be gapless on Android, iOS and macOS, while there will
/// be a slight gap on Web.
///
/// (Untested) Audio sources can be dynamically added, removed and reordered
/// while the audio is playing.
class ConcatenatingAudioSource extends AudioSource {
  final List<AudioSource> children;
  final bool useLazyPreparation;
  final ShuffleOrder _shuffleOrder;

  /// Creates a [ConcatenatingAudioSorce] with the specified [children]. If
  /// [useLazyPreparation] is `true`, children will be loaded/buffered as late
  /// as possible before needed for playback (currently supported on Android
  /// only). When [AudioPlayer.shuffleModeEnabled] is `true`, [shuffleOrder]
  /// will be used to determine the playback order (defaulting to
  /// [DefaultShuffleOrder]).
  ConcatenatingAudioSource({
    required this.children,
    this.useLazyPreparation = true,
    ShuffleOrder? shuffleOrder,
  }) : _shuffleOrder = shuffleOrder ?? DefaultShuffleOrder()
          ..insert(0, children.length);

  @override
  Future<void> _setup(AudioPlayer player) async {
    await super._setup(player);
    for (var source in children) {
      await source._setup(player);
    }
  }

  @override
  void _shuffle({int? initialIndex}) {
    int? localInitialIndex;
    // si = index in [sequence]
    // ci = index in [children] array.
    for (var ci = 0, si = 0; ci < children.length; ci++) {
      final child = children[ci];
      final childLength = child.sequence.length;
      final initialIndexWithinThisChild = initialIndex != null &&
          initialIndex >= si &&
          initialIndex < si + childLength;
      if (initialIndexWithinThisChild) {
        localInitialIndex = ci;
      }
      final childInitialIndex =
          initialIndexWithinThisChild ? (initialIndex - si) : null;
      child._shuffle(initialIndex: childInitialIndex);
      si += childLength;
    }
    _shuffleOrder.shuffle(initialIndex: localInitialIndex);
  }

  /// (Untested) Appends an [AudioSource].
  Future<void> add(AudioSource audioSource) async {
    final index = children.length;
    children.add(audioSource);
    _shuffleOrder.insert(index, 1);
    if (_player != null) {
      _player!._broadcastSequence();
      await audioSource._setup(_player!);
      await (await _player!._platform).concatenatingInsertAll(
          ConcatenatingInsertAllRequest(
              id: _id,
              index: index,
              children: [audioSource._toMessage()],
              shuffleOrder: List.of(_shuffleOrder.indices)));
    }
  }

  /// (Untested) Inserts an [AudioSource] at [index].
  Future<void> insert(int index, AudioSource audioSource) async {
    children.insert(index, audioSource);
    _shuffleOrder.insert(index, 1);
    if (_player != null) {
      _player!._broadcastSequence();
      await audioSource._setup(_player!);
      await (await _player!._platform).concatenatingInsertAll(
          ConcatenatingInsertAllRequest(
              id: _id,
              index: index,
              children: [audioSource._toMessage()],
              shuffleOrder: List.of(_shuffleOrder.indices)));
    }
  }

  /// (Untested) Appends multiple [AudioSource]s.
  Future<void> addAll(List<AudioSource> children) async {
    final index = this.children.length;
    this.children.addAll(children);
    _shuffleOrder.insert(index, children.length);
    if (_player != null) {
      _player!._broadcastSequence();
      for (var child in children) {
        await child._setup(_player!);
      }
      await (await _player!._platform).concatenatingInsertAll(
          ConcatenatingInsertAllRequest(
              id: _id,
              index: index,
              children: children.map((child) => child._toMessage()).toList(),
              shuffleOrder: List.of(_shuffleOrder.indices)));
    }
  }

  /// (Untested) Insert multiple [AudioSource]s at [index].
  Future<void> insertAll(int index, List<AudioSource> children) async {
    this.children.insertAll(index, children);
    _shuffleOrder.insert(index, children.length);
    if (_player != null) {
      _player!._broadcastSequence();
      for (var child in children) {
        await child._setup(_player!);
      }
      await (await _player!._platform).concatenatingInsertAll(
          ConcatenatingInsertAllRequest(
              id: _id,
              index: index,
              children: children.map((child) => child._toMessage()).toList(),
              shuffleOrder: List.of(_shuffleOrder.indices)));
    }
  }

  /// (Untested) Dynamically remove an [AudioSource] at [index] after this
  /// [ConcatenatingAudioSource] has already been loaded.
  Future<void> removeAt(int index) async {
    children.removeAt(index);
    _shuffleOrder.removeRange(index, index + 1);
    if (_player != null) {
      _player!._broadcastSequence();
      await (await _player!._platform).concatenatingRemoveRange(
          ConcatenatingRemoveRangeRequest(
              id: _id,
              startIndex: index,
              endIndex: index + 1,
              shuffleOrder: List.of(_shuffleOrder.indices)));
    }
  }

  /// (Untested) Removes a range of [AudioSource]s from index [start] inclusive
  /// to [end] exclusive.
  Future<void> removeRange(int start, int end) async {
    children.removeRange(start, end);
    _shuffleOrder.removeRange(start, end);
    if (_player != null) {
      _player!._broadcastSequence();
      await (await _player!._platform).concatenatingRemoveRange(
          ConcatenatingRemoveRangeRequest(
              id: _id,
              startIndex: start,
              endIndex: end,
              shuffleOrder: List.of(_shuffleOrder.indices)));
    }
  }

  /// (Untested) Moves an [AudioSource] from [currentIndex] to [newIndex].
  Future<void> move(int currentIndex, int newIndex) async {
    children.insert(newIndex, children.removeAt(currentIndex));
    _shuffleOrder.removeRange(currentIndex, currentIndex + 1);
    _shuffleOrder.insert(newIndex, 1);
    if (_player != null) {
      _player!._broadcastSequence();
      await (await _player!._platform).concatenatingMove(
          ConcatenatingMoveRequest(
              id: _id,
              currentIndex: currentIndex,
              newIndex: newIndex,
              shuffleOrder: List.of(_shuffleOrder.indices)));
    }
  }

  /// (Untested) Removes all [AudioSource]s.
  Future<void> clear() async {
    final end = children.length;
    children.clear();
    _shuffleOrder.clear();
    if (_player != null) {
      _player!._broadcastSequence();
      await (await _player!._platform).concatenatingRemoveRange(
          ConcatenatingRemoveRangeRequest(
              id: _id,
              startIndex: 0,
              endIndex: end,
              shuffleOrder: List.of(_shuffleOrder.indices)));
    }
  }

  /// The number of [AudioSource]s.
  int get length => children.length;

  AudioSource operator [](int index) => children[index];

  @override
  List<IndexedAudioSource> get sequence =>
      children.expand((s) => s.sequence).toList();

  @override
  List<int> get shuffleIndices {
    var offset = 0;
    final childIndicesList = <List<int>>[];
    for (var child in children) {
      final childIndices = child.shuffleIndices.map((i) => i + offset).toList();
      childIndicesList.add(childIndices);
      offset += childIndices.length;
    }
    final indices = <int>[];
    for (var index in _shuffleOrder.indices) {
      indices.addAll(childIndicesList[index]);
    }
    return indices;
  }

  @override
  AudioSourceMessage _toMessage() => ConcatenatingAudioSourceMessage(
      id: _id,
      children: children.map((child) => child._toMessage()).toList(),
      useLazyPreparation: useLazyPreparation,
      shuffleOrder: _shuffleOrder.indices);
}

/// An [AudioSource] that clips the audio of a [UriAudioSource] between a
/// certain start and end time.
class ClippingAudioSource extends IndexedAudioSource {
  final UriAudioSource child;
  final Duration? start;
  final Duration? end;

  /// Creates an audio source that clips [child] to the range [start]..[end],
  /// where [start] and [end] default to the beginning and end of the original
  /// [child] source.
  ClippingAudioSource({
    required this.child,
    this.start,
    this.end,
    dynamic tag,
    Duration? duration,
  }) : super(tag: tag, duration: duration);

  @override
  Future<void> _setup(AudioPlayer player) async {
    await super._setup(player);
    await child._setup(player);
  }

  @override
  AudioSourceMessage _toMessage() => ClippingAudioSourceMessage(
      id: _id,
      child: child._toMessage() as UriAudioSourceMessage,
      start: start,
      end: end,
      tag: tag);
}

// An [AudioSource] that loops a nested [AudioSource] a finite number of times.
// NOTE: this can be inefficient when using a large loop count. If you wish to
// loop an infinite number of times, use [AudioPlayer.setLoopMode].
class LoopingAudioSource extends AudioSource {
  AudioSource child;
  final int count;

  LoopingAudioSource({
    required this.child,
    required this.count,
  }) : super();

  @override
  Future<void> _setup(AudioPlayer player) async {
    await super._setup(player);
    await child._setup(player);
  }

  @override
  void _shuffle({int? initialIndex}) {}

  @override
  List<IndexedAudioSource> get sequence =>
      List.generate(count, (i) => child).expand((s) => s.sequence).toList();

  @override
  List<int> get shuffleIndices => List.generate(count, (i) => i);

  @override
  AudioSourceMessage _toMessage() => LoopingAudioSourceMessage(
      id: _id, child: child._toMessage(), count: count);
}

Uri _encodeDataUrl(String base64Data, String mimeType) =>
    Uri.parse('data:$mimeType;base64,$base64Data');

/// An [AudioSource] that provides audio dynamically. Subclasses must override
/// [request] to provide the encoded audio data. This API is experimental.
@experimental
abstract class StreamAudioSource extends IndexedAudioSource {
  Uri? _uri;
  StreamAudioSource({dynamic tag}) : super(tag: tag);

  @override
  Future<void> _setup(AudioPlayer player) async {
    await super._setup(player);
    if (kIsWeb) {
      final response = await request();
      _uri = _encodeDataUrl(await base64.encoder.bind(response.stream).join(),
          response.contentType);
    } else {
      await player._proxy.ensureRunning();
      _uri = player._proxy.addStreamAudioSource(this);
    }
  }

  /// Used by the player to request a byte range of encoded audio data in small
  /// chunks, from byte position [start] inclusive (or from the beginning of the
  /// audio data if not specified) to [end] exclusive (or the end of the audio
  /// data if not specified). If the returned future completes with an error,
  /// a 500 response will be sent back to the player.
  Future<StreamAudioResponse> request([int? start, int? end]);

  @override
  AudioSourceMessage _toMessage() => ProgressiveAudioSourceMessage(
      id: _id, uri: _uri.toString(), headers: null, tag: tag);
}

/// The response for a [StreamAudioSource]. This API is experimental.
@experimental
class StreamAudioResponse {
  /// Indicates to the client whether or not range requests are supported for
  /// the requested media. If `true`, the client may make further requests
  /// specifying the `start` and possibly also the `end` parameters of the range
  /// request, otherwise these will both be null.
  final bool rangeRequestsSupported;

  /// When responding to a range request, this holds the byte length of the
  /// entire media, otherwise it holds `null`.
  final int? sourceLength;

  /// The number of bytes returned in this response, or `null` if unknown. Note:
  /// this may be different from the length of the entire media for a range
  /// request.
  final int? contentLength;

  /// The starting byte position of the response data if responding to a range
  /// request.
  final int? offset;

  /// The MIME type of the audio.
  final String contentType;

  /// The audio content returned by this response.
  final Stream<List<int>> stream;

  StreamAudioResponse({
    this.rangeRequestsSupported = true,
    required this.sourceLength,
    required this.contentLength,
    required this.offset,
    required this.stream,
    required this.contentType,
  });
}

/// This is an experimental audio source that caches the audio while it is being
/// downloaded and played. It is not supported on platforms that do not provide
/// access to the file system (e.g. web).
@experimental
class LockCachingAudioSource extends StreamAudioSource {
  Future<HttpClientResponse>? _response;
  final Uri uri;
  final Map<String, String>? headers;
  final Future<File> cacheFile;
  int _progress = 0;
  final _requests = <_StreamingByteRangeRequest>[];
  final _downloadProgressSubject = BehaviorSubject<double>();
  bool _downloading = false;

  /// Creates a [LockCachingAudioSource] to that provides [uri] to the player
  /// while simultaneously caching it to [cacheFile]. If no cache file is
  /// supplied, just_audio will allocate a cache file internally.
  ///
  /// If headers are set, just_audio will create a cleartext local HTTP proxy on
  /// your device to forward HTTP requests with headers included.
  LockCachingAudioSource(
    this.uri, {
    this.headers,
    File? cacheFile,
    dynamic tag,
  })  : cacheFile =
            cacheFile != null ? Future.value(cacheFile) : _getCacheFile(uri),
        super(tag: tag) {
    _init();
  }

  Future<void> _init() async {
    final cacheFile = await this.cacheFile;
    _downloadProgressSubject.add((await cacheFile.exists()) ? 1.0 : 0.0);
  }

  /// Returns a [UriAudioSource] resolving directly to the cache file if it
  /// exists, otherwise returns `this`. This can be
  Future<IndexedAudioSource> resolve() async {
    final file = await cacheFile;
    return await file.exists() ? AudioSource.uri(Uri.file(file.path)) : this;
  }

  /// Emits the current download progress as a double value from 0.0 (nothing
  /// downloaded) to 1.0 (download complete).
  Stream<double> get downloadProgressStream => _downloadProgressSubject.stream;

  /// Removes the underlying cache files. It is an error to clear the cache
  /// while a download is in progress.
  Future<void> clearCache() async {
    if (_downloading) {
      throw Exception("Cannot clear cache while download is in progress");
    }
    _response = null;
    final cacheFile = await this.cacheFile;
    if (await cacheFile.exists()) {
      await cacheFile.delete();
    }
    final mimeFile = await _mimeFile;
    if (await mimeFile.exists()) {
      await mimeFile.delete();
    }
    _progress = 0;
    _downloadProgressSubject.add(0.0);
  }

  /// Get file for caching [uri] with proper extension
  static Future<File> _getCacheFile(final Uri uri) async => File(p.joinAll([
        (await _getCacheDir()).path,
        'remote',
        sha256.convert(utf8.encode(uri.toString())).toString() +
            p.extension(uri.path),
      ]));

  Future<File> get _partialCacheFile async =>
      File('${(await cacheFile).path}.part');

  /// We use this to record the original content type of the downloaded audio.
  /// NOTE: We could instead rely on the cache file extension, but the original
  /// URL might not provide a correct extension. As a fallback, we could map the
  /// MIME type to an extension but we will need a complete dictionary.
  Future<File> get _mimeFile async => File('${(await cacheFile).path}.mime');

  Future<String> _readCachedMimeType() async {
    final file = await _mimeFile;
    if (file.existsSync()) {
      return (await _mimeFile).readAsString();
    } else {
      return 'audio/mpeg';
    }
  }

  /// Start downloading the whole audio file to the cache and fulfill byte-range
  /// requests during the download. There are 3 scenarios:
  ///
  /// 1. If the byte range request falls entirely within the cache region, it is
  /// fulfilled from the cache.
  /// 2. If the byte range request overlaps the cached region, the first part is
  /// fulfilled from the cache, and the region beyond the cache is fulfilled
  /// from a memory buffer of the downloaded data.
  /// 3. If the byte range request is entirely outside the cached region, a
  /// separate HTTP request is made to fulfill it while the download of the
  /// entire file continues in parallel.
  Future<HttpClientResponse> _fetch() async {
    _downloading = true;
    final cacheFile = await this.cacheFile;
    final partialCacheFile = await _partialCacheFile;

    File getEffectiveCacheFile() =>
        partialCacheFile.existsSync() ? partialCacheFile : cacheFile;

    final httpClient = _createHttpClient(userAgent: _player?._userAgent);
    final httpRequest = await _getUrl(httpClient, uri, headers: headers);
    final response = await httpRequest.close();
    if (response.statusCode != 200) {
      httpClient.close();
      throw Exception('HTTP Status Error: ${response.statusCode}');
    }
    (await _partialCacheFile).createSync(recursive: true);
    // TODO: Should close sink after done, but it throws an error.
    // ignore: close_sinks
    final sink = (await _partialCacheFile).openWrite();
    final sourceLength =
        response.contentLength == -1 ? null : response.contentLength;
    final mimeType = response.headers.contentType.toString();
    final acceptRanges = response.headers.value(HttpHeaders.acceptRangesHeader);
    final originSupportsRangeRequests =
        acceptRanges != null && acceptRanges != 'none';
    final mimeFile = await _mimeFile;
    await mimeFile.writeAsString(mimeType);
    final inProgressResponses = <_InProgressCacheResponse>[];
    late StreamSubscription<List<int>> subscription;
    var percentProgress = 0;
    void updateProgress(int newPercentProgress) {
      if (newPercentProgress != percentProgress) {
        percentProgress = newPercentProgress;
        _downloadProgressSubject.add(percentProgress / 100);
      }
    }

    _progress = 0;
    subscription = response.listen((data) async {
      _progress += data.length;
      final newPercentProgress = (sourceLength == null)
          ? 0
          : (sourceLength == 0)
              ? 100
              : (100 * _progress ~/ sourceLength);
      updateProgress(newPercentProgress);
      sink.add(data);
      final readyRequests = _requests
          .where((request) =>
              !originSupportsRangeRequests ||
              request.start == null ||
              (request.start!) < _progress)
          .toList();
      final notReadyRequests = _requests
          .where((request) =>
              originSupportsRangeRequests &&
              request.start != null &&
              (request.start!) >= _progress)
          .toList();
      // Add this live data to any responses in progress.
      for (var cacheResponse in inProgressResponses) {
        final end = cacheResponse.end;
        if (end != null && _progress >= end) {
          // We've received enough data to fulfill the byte range request.
          final subEnd =
              min(data.length, max(0, data.length - (_progress - end)));
          cacheResponse.controller.add(data.sublist(0, subEnd));
          cacheResponse.controller.close();
        } else {
          cacheResponse.controller.add(data);
        }
      }
      inProgressResponses.removeWhere((element) => element.controller.isClosed);
      if (_requests.isEmpty) return;
      // Prevent further data coming from the HTTP source until we have set up
      // an entry in inProgressResponses to continue receiving live HTTP data.
      subscription.pause();
      await sink.flush();
      // Process any requests that start within the cache.
      for (var request in readyRequests) {
        _requests.remove(request);
        int? start, end;
        if (originSupportsRangeRequests) {
          start = request.start;
          end = request.end;
        } else {
          // If the origin doesn't support range requests, the proxy should also
          // ignore range requests and instead serve a complete 200 response
          // which the client (AV or exo player) should know how to deal with.
        }
        final effectiveStart = start ?? 0;
        final effectiveEnd = end ?? sourceLength;
        Stream<List<int>> responseStream;
        if (effectiveEnd != null && effectiveEnd <= _progress) {
          responseStream =
              getEffectiveCacheFile().openRead(effectiveStart, effectiveEnd);
        } else {
          final cacheResponse = _InProgressCacheResponse(end: effectiveEnd);
          inProgressResponses.add(cacheResponse);
          responseStream = Rx.concatEager([
            // NOTE: The cache file part of the stream must not overlap with
            // the live part. "_progress" should
            // to the cache file at the time
            getEffectiveCacheFile().openRead(effectiveStart, _progress),
            cacheResponse.controller.stream,
          ]);
        }
        request.complete(StreamAudioResponse(
          rangeRequestsSupported: originSupportsRangeRequests,
          sourceLength: start != null ? sourceLength : null,
          contentLength:
              effectiveEnd != null ? effectiveEnd - effectiveStart : null,
          offset: start,
          contentType: mimeType,
          stream: responseStream.asBroadcastStream(),
        ));
      }
      subscription.resume();
      // Process any requests that start beyond the cache.
      for (var request in notReadyRequests) {
        _requests.remove(request);
        final start = request.start!;
        final end = request.end ?? sourceLength;
        final httpClient = _createHttpClient(userAgent: _player?._userAgent);

        final rangeRequest = _HttpRangeRequest(start, end);
        _getUrl(httpClient, uri, headers: {
          if (headers != null) ...headers!,
          HttpHeaders.rangeHeader: rangeRequest.header,
        }).then((httpRequest) async {
          final response = await httpRequest.close();
          if (response.statusCode != 206) {
            httpClient.close();
            throw Exception('HTTP Status Error: ${response.statusCode}');
          }
          request.complete(StreamAudioResponse(
            rangeRequestsSupported: originSupportsRangeRequests,
            sourceLength: sourceLength,
            contentLength: end != null ? end - start : null,
            offset: start,
            contentType: mimeType,
            stream: response.asBroadcastStream(),
          ));
        }, onError: (dynamic e, StackTrace? stackTrace) {
          request.fail(e, stackTrace);
        }).onError((Object e, StackTrace st) {
          request.fail(e, st);
        });
      }
    }, onDone: () async {
      if (sourceLength == null) {
        updateProgress(100);
      }
      for (var cacheResponse in inProgressResponses) {
        if (!cacheResponse.controller.isClosed) {
          cacheResponse.controller.close();
        }
      }
      (await _partialCacheFile).renameSync(cacheFile.path);
      await subscription.cancel();
      httpClient.close();
      _downloading = false;
    }, onError: (Object e, StackTrace stackTrace) async {
      (await _partialCacheFile).deleteSync();
      httpClient.close();
      // Fail all pending requests
      for (final req in _requests) {
        req.fail(e, stackTrace);
      }
      _requests.clear();
      // Close all in progress requests
      for (final res in inProgressResponses) {
        res.controller.addError(e, stackTrace);
        res.controller.close();
      }
      _downloading = false;
    }, cancelOnError: true);
    return response;
  }

  @override
  Future<StreamAudioResponse> request([int? start, int? end]) async {
    final cacheFile = await this.cacheFile;
    if (cacheFile.existsSync()) {
      final sourceLength = cacheFile.lengthSync();
      return StreamAudioResponse(
        rangeRequestsSupported: true,
        sourceLength: start != null ? sourceLength : null,
        contentLength: (end ?? sourceLength) - (start ?? 0),
        offset: start,
        contentType: await _readCachedMimeType(),
        stream: cacheFile.openRead(start, end).asBroadcastStream(),
      );
    }
    final byteRangeRequest = _StreamingByteRangeRequest(start, end);
    _requests.add(byteRangeRequest);
    _response ??=
        _fetch().catchError((dynamic error, StackTrace? stackTrace) async {
      // So that we can restart later
      _response = null;
      // Cancel any pending request
      for (final req in _requests) {
        req.fail(error, stackTrace);
      }
      return Future<HttpClientResponse>.error(error as Object, stackTrace);
    });
    return byteRangeRequest.future.then((response) {
      response.stream.listen((event) {}, onError: (Object e, StackTrace st) {
        // So that we can restart later
        _response = null;
        // Cancel any pending request
        for (final req in _requests) {
          req.fail(e, st);
        }
      });
      return response;
    });
  }
}

/// When a byte range request on a [LockCachingAudioSource] overlaps partially
/// with the cache file and partially with the live HTTP stream, the consumer
/// needs to first consume the cached part before the live part. This class
/// provides a place to buffer the live part until the consumer reaches it, and
/// also keeps track of the [end] of the byte range so that the producer knows
/// when to stop adding data.
class _InProgressCacheResponse {
  // NOTE: This isn't necessarily memory efficient. Since the entire audio file
  // will likely be downloaded at a faster rate than the rate at which the
  // player is consuming audio data, it is also likely that this buffered data
  // will never be used.
  // TODO: Improve this code.
  // ignore: close_sinks
  final controller = ReplaySubject<List<int>>();
  final int? end;
  _InProgressCacheResponse({
    required this.end,
  });
}

/// Request parameters for a [StreamAudioSource].
class _StreamingByteRangeRequest {
  /// The start of the range request.
  final int? start;

  /// The end of the range request.
  final int? end;

  /// Completes when the response is available.
  final _completer = Completer<StreamAudioResponse>();

  _StreamingByteRangeRequest(this.start, this.end);

  /// The response for this request.
  Future<StreamAudioResponse> get future => _completer.future;

  /// Completes this request with the given [response].
  void complete(StreamAudioResponse response) {
    if (_completer.isCompleted) {
      return;
    }
    _completer.complete(response);
  }

  /// Fails this request with the given [error] and [stackTrace].
  void fail(dynamic error, [StackTrace? stackTrace]) {
    if (_completer.isCompleted) {
      return;
    }
    _completer.completeError(error as Object, stackTrace);
  }
}

/// The type of functions that can handle HTTP requests sent to the proxy.
typedef _ProxyHandler = void Function(
    _ProxyHttpServer server, HttpRequest request);

/// A proxy handler for serving audio from a [StreamAudioSource].
_ProxyHandler _proxyHandlerForSource(StreamAudioSource source) {
  Future<void> handler(_ProxyHttpServer server, HttpRequest request) async {
    final rangeRequest =
        _HttpRangeRequest.parse(request.headers[HttpHeaders.rangeHeader]);

    request.response.headers.clear();

    StreamAudioResponse sourceResponse;
    Stream<List<int>> stream;
    try {
      sourceResponse =
          await source.request(rangeRequest?.start, rangeRequest?.endEx);
      stream = sourceResponse.stream;
    } catch (e, st) {
      // ignore: avoid_print
      print("Proxy request failed: $e\n$st");

      request.response.headers.clear();
      request.response.statusCode = HttpStatus.internalServerError;
      await request.response.close();
      return;
    }

    request.response.headers
        .set(HttpHeaders.contentTypeHeader, sourceResponse.contentType);

    if (sourceResponse.rangeRequestsSupported) {
      request.response.headers.set(HttpHeaders.acceptRangesHeader, 'bytes');
    }

    if (rangeRequest != null && sourceResponse.offset != null) {
      final range = _HttpRangeResponse(
          sourceResponse.offset!,
          sourceResponse.offset! + sourceResponse.contentLength! - 1,
          sourceResponse.sourceLength);
      request.response.contentLength = range.length ?? -1;
      request.response.headers
          .set(HttpHeaders.contentRangeHeader, range.header);
      request.response.statusCode = 206;
    } else {
      request.response.contentLength = sourceResponse.contentLength ?? -1;
      request.response.statusCode = 200;
    }

    final completer = Completer<void>();
    final subscription = stream.listen((event) {
      request.response.add(event);
    }, onError: (Object e, StackTrace st) {
      source._player?._playbackEventSubject.addError(e, st);
    }, onDone: () {
      completer.complete();
    });

    request.response.done.then((dynamic value) {
      subscription.cancel();
    });

    await completer.future;

    await request.response.close();
  }

  return handler;
}

/// A proxy handler for serving audio from a URI with optional headers.
_ProxyHandler _proxyHandlerForUri(
  Uri uri, {
  Map<String, String>? headers,
  String? userAgent,
}) {
  // Keep redirected [Uri] to speed-up requests
  Uri? redirectedUri;
  Future<void> handler(_ProxyHttpServer server, HttpRequest request) async {
    final client = _createHttpClient(userAgent: userAgent);
    // Try to make normal request
    String? host;
    try {
      final requestHeaders = <String, String>{};
      request.headers
          .forEach((name, value) => requestHeaders[name] = value.join(', '));
      // write supplied headers last (to ensure supplied headers aren't overwritten)
      headers?.forEach((name, value) => requestHeaders[name] = value);
      final originRequest =
          await _getUrl(client, redirectedUri ?? uri, headers: requestHeaders);
      host = originRequest.headers.value(HttpHeaders.hostHeader);
      final originResponse = await originRequest.close();
      if (originResponse.redirects.isNotEmpty) {
        redirectedUri = originResponse.redirects.last.location;
      }

      request.response.headers.clear();
      originResponse.headers.forEach((name, value) {
        final filteredValue = value
            .map((e) => e.replaceAll(RegExp(r'[^\x09\x20-\x7F]'), '?'))
            .toList();
        request.response.headers.set(name, filteredValue);
      });
      request.response.statusCode = originResponse.statusCode;

      // Send response
      if (headers != null && request.uri.path.toLowerCase().endsWith('.m3u8') ||
          ['application/x-mpegURL', 'application/vnd.apple.mpegurl']
              .contains(request.headers.value(HttpHeaders.contentTypeHeader))) {
        // If this is an m3u8 file with headers, prepare the nested URIs.
        // TODO: Handle other playlist formats similarly?
        final m3u8 = await originResponse.transform(utf8.decoder).join();
        for (var line in const LineSplitter().convert(m3u8)) {
          line = line.replaceAllMapped(
              RegExp(r'#EXT-X-MEDIA:.*?URI="(.*?)".*'), (m) => m[1]!);
          line = line.replaceAll(RegExp(r'#.*$'), '').trim();
          if (line.isEmpty) continue;
          try {
            final rawNestedUri = Uri.parse(line);
            if (rawNestedUri.hasScheme) {
              // Don't propagate headers
              server.addUriAudioSource(AudioSource.uri(rawNestedUri));
            } else {
              // This is a resource on the same server, so propagate the headers.
              final basePath = rawNestedUri.path.startsWith('/')
                  ? ''
                  : uri.path.replaceAll(RegExp(r'/[^/]*$'), '/');
              final nestedUri =
                  uri.replace(path: '$basePath${rawNestedUri.path}');
              server.addUriAudioSource(
                  AudioSource.uri(nestedUri, headers: headers));
            }
          } catch (e) {
            // ignore malformed lines
          }
        }
        request.response.add(utf8.encode(m3u8));
      } else {
        request.response.bufferOutput = false;
        var done = false;
        request.response.done.then((dynamic _) => done = true);
        await for (var chunk in originResponse) {
          if (done) break;
          request.response.add(chunk);
          await request.response.flush();
        }
      }
      await request.response.flush();
      await request.response.close();
    } on HttpException {
      // We likely are dealing with a streaming protocol
      if (uri.scheme == 'http') {
        // Try parsing HTTP 0.9 response
        //request.response.headers.clear();
        final socket = await Socket.connect(uri.host, uri.port);
        final clientSocket =
            await request.response.detachSocket(writeHeaders: false);
        final done = Completer<dynamic>();
        socket.listen(
          clientSocket.add,
          onDone: () async {
            await clientSocket.flush();
            socket.close();
            clientSocket.close();
            done.complete();
          },
        );
        // Rewrite headers
        final headers = <String, String?>{};
        request.headers.forEach((name, value) {
          if (name.toLowerCase() != HttpHeaders.hostHeader) {
            headers[name] = value.join(",");
          }
        });
        for (var name in headers.keys) {
          headers[name] = headers[name];
        }
        socket.write("GET ${uri.path} HTTP/1.1\n");
        if (host != null) {
          socket.write("Host: $host\n");
        }
        for (var name in headers.keys) {
          socket.write("$name: ${headers[name]}\n");
        }
        socket.write("\n");
        await socket.flush();
        await done.future;
      }
    }
  }

  return handler;
}

Future<Directory> _getCacheDir() async =>
    Directory(p.join((await getTemporaryDirectory()).path, 'just_audio_cache'));

/// Defines the algorithm for shuffling the order of a
/// [ConcatenatingAudioSource]. See [DefaultShuffleOrder] for a default
/// implementation.
abstract class ShuffleOrder {
  /// The shuffled list of indices of [AudioSource]s to play. For example,
  /// [2,0,1] specifies to play the 3rd, then the 1st, then the 2nd item.
  List<int> get indices;

  /// Shuffles the [indices]. If the current item in the player falls within the
  /// [ConcatenatingAudioSource] being shuffled, [initialIndex] will point to
  /// that item. Subclasses may use this information as a hint, for example, to
  /// make [initialIndex] the first item in the shuffle order.
  void shuffle({int? initialIndex});

  /// Inserts [count] new consecutive indices starting from [index] into
  /// [indices], at random positions.
  void insert(int index, int count);

  /// Removes the indices that are `>= start` and `< end`.
  void removeRange(int start, int end);

  /// Removes all indices.
  void clear();
}

/// The default implementation of [ShuffleOrder] which shuffles items with the
/// currently playing item at the head of the order.
class DefaultShuffleOrder extends ShuffleOrder {
  final Random _random;
  @override
  final indices = <int>[];

  DefaultShuffleOrder({Random? random}) : _random = random ?? Random();

  @override
  void shuffle({int? initialIndex}) {
    assert(initialIndex == null || indices.contains(initialIndex));
    if (indices.length <= 1) return;
    indices.shuffle(_random);
    if (initialIndex == null) return;

    const initialPos = 0;
    final swapPos = indices.indexOf(initialIndex);
    // Swap the indices at initialPos and swapPos.
    final swapIndex = indices[initialPos];
    indices[initialPos] = initialIndex;
    indices[swapPos] = swapIndex;
  }

  @override
  void insert(int index, int count) {
    // Offset indices after insertion point.
    for (var i = 0; i < indices.length; i++) {
      if (indices[i] >= index) {
        indices[i] += count;
      }
    }
    // Insert new indices at random positions after currentIndex.
    final newIndices = List.generate(count, (i) => index + i);
    for (var newIndex in newIndices) {
      final insertionIndex = _random.nextInt(indices.length + 1);
      indices.insert(insertionIndex, newIndex);
    }
  }

  @override
  void removeRange(int start, int end) {
    final count = end - start;
    // Remove old indices.
    final oldIndices = List.generate(count, (i) => start + i).toSet();
    indices.removeWhere(oldIndices.contains);
    // Offset indices after deletion point.
    for (var i = 0; i < indices.length; i++) {
      if (indices[i] >= end) {
        indices[i] -= count;
      }
    }
  }

  @override
  void clear() {
    indices.clear();
  }
}

/// An enumeration of modes that can be passed to [AudioPlayer.setLoopMode].
enum LoopMode { off, one, all }

/// Possible values that can be passed to [AudioPlayer.setWebCrossOrigin].
enum WebCrossOrigin { anonymous, useCredentials }

/// The stand-in platform implementation to use when the player is in the idle
/// state and the native platform is deallocated.
class _IdleAudioPlayer extends AudioPlayerPlatform {
  final _eventSubject = BehaviorSubject<PlaybackEventMessage>();
  final _visualizerWaveformSubject =
      BehaviorSubject<VisualizerWaveformCaptureMessage>();
  final _visualizerFftSubject = BehaviorSubject<VisualizerFftCaptureMessage>();
  late Duration _position;
  int? _index;
  List<IndexedAudioSource>? _sequence;

  /// Holds a pending request.
  SetAndroidAudioAttributesRequest? setAndroidAudioAttributesRequest;

  _IdleAudioPlayer({
    required String id,
    required Stream<List<IndexedAudioSource>?> sequenceStream,
  }) : super(id) {
    sequenceStream.listen((sequence) => _sequence = sequence);
  }

  void _broadcastPlaybackEvent() {
    var updateTime = DateTime.now();
    _eventSubject.add(PlaybackEventMessage(
      processingState: ProcessingStateMessage.idle,
      updatePosition: _position,
      updateTime: updateTime,
      bufferedPosition: Duration.zero,
      icyMetadata: null,
      duration: _getDurationAtIndex(_index),
      currentIndex: _index,
      androidAudioSessionId: null,
    ));
  }

  Duration? _getDurationAtIndex(int? index) =>
      index != null && _sequence != null && index < _sequence!.length
          ? _sequence![index].duration
          : null;

  @override
  Stream<PlaybackEventMessage> get playbackEventMessageStream =>
      _eventSubject.stream;

  @override
  Stream<VisualizerWaveformCaptureMessage> get visualizerWaveformStream =>
      _visualizerWaveformSubject.stream;

  @override
  Stream<VisualizerFftCaptureMessage> get visualizerFftStream =>
      _visualizerFftSubject.stream;

  @override
  Future<LoadResponse> load(LoadRequest request) async {
    _index = request.initialIndex ?? 0;
    _position = request.initialPosition ?? Duration.zero;
    _broadcastPlaybackEvent();
    return LoadResponse(duration: _getDurationAtIndex(_index));
  }

  @override
  Future<PlayResponse> play(PlayRequest request) async {
    return PlayResponse();
  }

  @override
  Future<PauseResponse> pause(PauseRequest request) async {
    return PauseResponse();
  }

  @override
  Future<SetVolumeResponse> setVolume(SetVolumeRequest request) async {
    return SetVolumeResponse();
  }

  @override
  Future<SetSpeedResponse> setSpeed(SetSpeedRequest request) async {
    return SetSpeedResponse();
  }

  @override
  Future<SetPitchResponse> setPitch(SetPitchRequest request) async {
    return SetPitchResponse();
  }

  @override
  Future<SetSkipSilenceResponse> setSkipSilence(
      SetSkipSilenceRequest request) async {
    return SetSkipSilenceResponse();
  }

  @override
  Future<SetLoopModeResponse> setLoopMode(SetLoopModeRequest request) async {
    return SetLoopModeResponse();
  }

  @override
  Future<SetShuffleModeResponse> setShuffleMode(
      SetShuffleModeRequest request) async {
    return SetShuffleModeResponse();
  }

  @override
  Future<SetShuffleOrderResponse> setShuffleOrder(
      SetShuffleOrderRequest request) async {
    return SetShuffleOrderResponse();
  }

  @override
  Future<SetWebCrossOriginResponse> setWebCrossOrigin(
      SetWebCrossOriginRequest request) async {
    return SetWebCrossOriginResponse();
  }

  @override
  Future<SetAutomaticallyWaitsToMinimizeStallingResponse>
      setAutomaticallyWaitsToMinimizeStalling(
          SetAutomaticallyWaitsToMinimizeStallingRequest request) async {
    return SetAutomaticallyWaitsToMinimizeStallingResponse();
  }

  @override
  Future<SetCanUseNetworkResourcesForLiveStreamingWhilePausedResponse>
      setCanUseNetworkResourcesForLiveStreamingWhilePaused(
          SetCanUseNetworkResourcesForLiveStreamingWhilePausedRequest
              request) async {
    return SetCanUseNetworkResourcesForLiveStreamingWhilePausedResponse();
  }

  @override
  Future<SetPreferredPeakBitRateResponse> setPreferredPeakBitRate(
      SetPreferredPeakBitRateRequest request) async {
    return SetPreferredPeakBitRateResponse();
  }

  @override
  Future<SeekResponse> seek(SeekRequest request) async {
    _position = request.position ?? Duration.zero;
    _index = request.index ?? _index;
    _broadcastPlaybackEvent();
    return SeekResponse();
  }

  @override
  Future<SetAndroidAudioAttributesResponse> setAndroidAudioAttributes(
      SetAndroidAudioAttributesRequest request) async {
    setAndroidAudioAttributesRequest = request;
    return SetAndroidAudioAttributesResponse();
  }

  @override
  Future<DisposeResponse> dispose(DisposeRequest request) async {
    return DisposeResponse();
  }

  @override
  Future<ConcatenatingInsertAllResponse> concatenatingInsertAll(
      ConcatenatingInsertAllRequest request) async {
    return ConcatenatingInsertAllResponse();
  }

  @override
  Future<ConcatenatingRemoveRangeResponse> concatenatingRemoveRange(
      ConcatenatingRemoveRangeRequest request) async {
    return ConcatenatingRemoveRangeResponse();
  }

  @override
  Future<ConcatenatingMoveResponse> concatenatingMove(
      ConcatenatingMoveRequest request) async {
    return ConcatenatingMoveResponse();
  }

  @override
  Future<StartVisualizerResponse> startVisualizer(
      StartVisualizerRequest request) async {
    return StartVisualizerResponse();
  }

  @override
  Future<StopVisualizerResponse> stopVisualizer(
      StopVisualizerRequest request) async {
    return StopVisualizerResponse();
  }

  @override
  Future<AudioEffectSetEnabledResponse> audioEffectSetEnabled(
      AudioEffectSetEnabledRequest request) async {
    return AudioEffectSetEnabledResponse();
  }

  @override
  Future<AndroidLoudnessEnhancerSetTargetGainResponse>
      androidLoudnessEnhancerSetTargetGain(
          AndroidLoudnessEnhancerSetTargetGainRequest request) async {
    return AndroidLoudnessEnhancerSetTargetGainResponse();
  }
}

/// Holds the initial requested position and index for a newly loaded audio
/// source.
class _InitialSeekValues {
  final Duration? position;
  final int? index;

  _InitialSeekValues({required this.position, required this.index});
}

class AudioPipeline {
  final List<AndroidAudioEffect> androidAudioEffects;
  final List<DarwinAudioEffect> darwinAudioEffects;

  AudioPipeline({
    List<AndroidAudioEffect>? androidAudioEffects,
    List<DarwinAudioEffect>? darwinAudioEffects,
  })  : assert(androidAudioEffects == null ||
            androidAudioEffects.toSet().length == androidAudioEffects.length),
        assert(darwinAudioEffects == null ||
            darwinAudioEffects.toSet().length == darwinAudioEffects.length),
        androidAudioEffects = androidAudioEffects ?? const [],
        darwinAudioEffects = darwinAudioEffects ?? const [];

  List<AudioEffect> get _audioEffects =>
      <AudioEffect>[...androidAudioEffects, ...darwinAudioEffects];

  void _setup(AudioPlayer player) {
    for (var effect in _audioEffects) {
      effect._setup(player);
    }
  }
}

/// Subclasses of [AudioEffect] can be inserted into an [AudioPipeline] to
/// modify the audio signal outputted by an [AudioPlayer]. The same audio effect
/// instance cannot be set on multiple players at the same time.
///
/// An [AudioEffect] is disabled by default. For an [AudioEffect] to take
/// effect, in addition to being part of an [AudioPipeline] attached to an
/// [AudioPlayer] you must also enable the effect via [setEnabled].
abstract class AudioEffect {
  AudioPlayer? _player;
  final _enabledSubject = BehaviorSubject.seeded(false);

  AudioEffect();

  /// Called when an [AudioEffect] is attached to an [AudioPlayer].
  void _setup(AudioPlayer player) {
    assert(_player == null);
    _player = player;
  }

  /// Called when [_player] is connected to the platform.
  Future<void> _activate(AudioPlayerPlatform platform) async {}

  /// Whether the effect is enabled. When `true`, and if the effect is part
  /// of an [AudioPipeline] attached to an [AudioPlayer], the effect will modify
  /// the audio player's output. When `false`, the audio pipeline will still
  /// reserve platform resources for the effect but the effect will be bypassed.
  bool get enabled => _enabledSubject.nvalue!;

  /// A stream of the current [enabled] value.
  Stream<bool> get enabledStream => _enabledSubject.stream;

  bool get _active => _player?._active ?? false;

  String get _type;

  /// Set the [enabled] status of this audio effect.
  Future<void> setEnabled(bool enabled) async {
    _enabledSubject.add(enabled);
    if (_active) {
      await (await _player!._platform).audioEffectSetEnabled(
          AudioEffectSetEnabledRequest(type: _type, enabled: enabled));
    }
  }

  AudioEffectMessage _toMessage();
}

/// An [AudioEffect] that supports Android.
mixin AndroidAudioEffect on AudioEffect {}

/// An [AudioEffect] that supports iOS and macOS.
mixin DarwinAudioEffect on AudioEffect {}

/// An Android [AudioEffect] that boosts the volume of the audio signal to a
/// target gain, which defaults to zero.
class AndroidLoudnessEnhancer extends AudioEffect with AndroidAudioEffect {
  final _targetGainSubject = BehaviorSubject.seeded(0.0);

  @override
  String get _type => 'AndroidLoudnessEnhancer';

  /// The target gain in decibels.
  double get targetGain => _targetGainSubject.nvalue!;

  /// A stream of the current target gain in decibels.
  Stream<double> get targetGainStream => _targetGainSubject.stream;

  /// Sets the target gain to a value in decibels.
  Future<void> setTargetGain(double targetGain) async {
    _targetGainSubject.add(targetGain);
    if (_active) {
      await (await _player!._platform).androidLoudnessEnhancerSetTargetGain(
          AndroidLoudnessEnhancerSetTargetGainRequest(targetGain: targetGain));
    }
  }

  @override
  AudioEffectMessage _toMessage() => AndroidLoudnessEnhancerMessage(
        enabled: enabled,
        targetGain: targetGain,
      );
}

/// A frequency band within an [AndroidEqualizer].
class AndroidEqualizerBand {
  final AudioPlayer _player;

  /// A zero-based index of the position of this band within its [AndroidEqualizer].
  final int index;

  /// The lower frequency of this band in hertz.
  final double lowerFrequency;

  /// The upper frequency of this band in hertz.
  final double upperFrequency;

  /// The center frequency of this band in hertz.
  final double centerFrequency;
  final _gainSubject = BehaviorSubject<double>();

  AndroidEqualizerBand._({
    required AudioPlayer player,
    required this.index,
    required this.lowerFrequency,
    required this.upperFrequency,
    required this.centerFrequency,
    required double gain,
  }) : _player = player {
    _gainSubject.add(gain);
  }

  /// The gain for this band in decibels.
  double get gain => _gainSubject.nvalue!;

  /// A stream of the current gain for this band in decibels.
  Stream<double> get gainStream => _gainSubject.stream;

  /// Sets the gain for this band in decibels.
  Future<void> setGain(double gain) async {
    _gainSubject.add(gain);
    if (_player._active) {
      await (await _player._platform).androidEqualizerBandSetGain(
          AndroidEqualizerBandSetGainRequest(bandIndex: index, gain: gain));
    }
  }

  /// Restores the gain after reactivating.
  Future<void> _restore(AudioPlayerPlatform platform) async {
    await (platform).androidEqualizerBandSetGain(
        AndroidEqualizerBandSetGainRequest(bandIndex: index, gain: gain));
  }

  static AndroidEqualizerBand _fromMessage(
          AudioPlayer player, AndroidEqualizerBandMessage message) =>
      AndroidEqualizerBand._(
        player: player,
        index: message.index,
        lowerFrequency: message.lowerFrequency,
        upperFrequency: message.upperFrequency,
        centerFrequency: message.centerFrequency,
        gain: message.gain,
      );
}

/// The parameter values of an [AndroidEqualizer].
class AndroidEqualizerParameters {
  /// The minimum gain value supported by the equalizer.
  final double minDecibels;

  /// The maximum gain value supported by the equalizer.
  final double maxDecibels;

  /// The frequency bands of the equalizer.
  final List<AndroidEqualizerBand> bands;

  AndroidEqualizerParameters({
    required this.minDecibels,
    required this.maxDecibels,
    required this.bands,
  });

  /// Restore platform state after reactivating.
  Future<void> _restore(AudioPlayerPlatform platform) async {
    for (var band in bands) {
      await band._restore(platform);
    }
  }

  static AndroidEqualizerParameters _fromMessage(
          AudioPlayer player, AndroidEqualizerParametersMessage message) =>
      AndroidEqualizerParameters(
        minDecibels: message.minDecibels,
        maxDecibels: message.maxDecibels,
        bands: message.bands
            .map((bandMessage) =>
                AndroidEqualizerBand._fromMessage(player, bandMessage))
            .toList(),
      );
}

/// An [AudioEffect] for Android that can adjust the gain for different
/// frequency bands of an [AudioPlayer]'s audio signal.
class AndroidEqualizer extends AudioEffect with AndroidAudioEffect {
  final Completer<AndroidEqualizerParameters> _parametersCompleter =
      Completer<AndroidEqualizerParameters>();

  @override
  String get _type => 'AndroidEqualizer';

  @override
  Future<void> _activate(AudioPlayerPlatform platform) async {
    await super._activate(platform);
    if (_parametersCompleter.isCompleted) {
      await (await parameters)._restore(platform);
      return;
    }
    final response = await platform
        .androidEqualizerGetParameters(AndroidEqualizerGetParametersRequest());
    final receivedParameters =
        AndroidEqualizerParameters._fromMessage(_player!, response.parameters);
    _parametersCompleter.complete(receivedParameters);
  }

  /// The parameter values of this equalizer.
  Future<AndroidEqualizerParameters> get parameters =>
      _parametersCompleter.future;

  @override
  AudioEffectMessage _toMessage() => AndroidEqualizerMessage(
        enabled: enabled,
        // Parameters are only communicated from the platform.
        parameters: null,
      );
}

bool _isAndroid() => !kIsWeb && Platform.isAndroid;
bool _isDarwin() => !kIsWeb && (Platform.isIOS || Platform.isMacOS);
bool _isUnitTest() => !kIsWeb && Platform.environment['FLUTTER_TEST'] == 'true';

/// Backwards compatible extensions on rxdart's ValueStream
extension _ValueStreamExtension<T> on ValueStream<T> {
  /// Backwards compatible version of valueOrNull.
  T? get nvalue => hasValue ? value : null;
}

/// Information collected when a position discontinuity occurs.
class PositionDiscontinuity {
  /// The reason for the position discontinuity.
  final PositionDiscontinuityReason reason;

  /// The previous event before the position discontinuity.
  final PlaybackEvent previousEvent;

  /// The event that caused the position discontinuity.
  final PlaybackEvent event;

  const PositionDiscontinuity(this.reason, this.previousEvent, this.event);
}

/// The reasons for position discontinuities.
enum PositionDiscontinuityReason {
  /// The position discontinuity was initiated by a seek.
  seek,

  /// The position discontinuity occurred because the player reached the end of
  /// the current item and auto-advanced to the next item.
  autoAdvance,
}

Future<HttpClientRequest> _getUrl(HttpClient client, Uri uri,
    {Map<String, String>? headers}) async {
  final request = await client.getUrl(uri);
  if (headers != null) {
    final host = request.headers.value(HttpHeaders.hostHeader);
    request.headers.clear();
    request.headers.set(HttpHeaders.contentLengthHeader, '0');
    headers.forEach((name, value) => request.headers.set(name, value));
    if (host != null) {
      request.headers.set(HttpHeaders.hostHeader, host);
    }
    if (client.userAgent != null) {
      request.headers.set(HttpHeaders.userAgentHeader, client.userAgent!);
    }
  }
  // Match ExoPlayer's native behavior
  request.maxRedirects = 20;
  return request;
}

HttpClient _createHttpClient({String? userAgent}) {
  final client = HttpClient();
  if (userAgent != null) {
    client.userAgent = userAgent;
  }
  return client;
}<|MERGE_RESOLUTION|>--- conflicted
+++ resolved
@@ -1217,7 +1217,6 @@
         usage: audioAttributes.usage.value));
   }
 
-<<<<<<< HEAD
   /// Start the visualizer by capturing [captureSize] samples of audio at
   /// [captureRate] millihertz. If [enableWaveform] is `true`, the captured
   /// samples will be broadcast via [visualizerWaveformStream]. If [enableFft]
@@ -1242,7 +1241,8 @@
   Future<void> stopVisualizer() async {
     _startVisualizerRequest = null;
     (await _platform).stopVisualizer(StopVisualizerRequest());
-=======
+  }
+
   /// Set the `crossorigin` attribute on the `<audio>` element backing this
   /// player instance on web (see
   /// [HTMLMediaElement crossorigin](https://developer.mozilla.org/en-US/docs/Web/API/HTMLMediaElement/crossOrigin) ).
@@ -1264,7 +1264,6 @@
               : WebCrossOriginMessage.values[webCrossOrigin.index]),
     );
     _webCrossOrigin = webCrossOrigin;
->>>>>>> 6e36ce47
   }
 
   /// Release all resources associated with this player. You must invoke this
