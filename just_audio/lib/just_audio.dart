--- conflicted
+++ resolved
@@ -68,19 +68,17 @@
   /// subscribe to the new platform's events.
   StreamSubscription? _playbackEventSubscription;
 
-<<<<<<< HEAD
-  /// The subscription to the event channel for waveform data.
-  StreamSubscription? _visualizerWaveformSubscription;
-
-  /// The subscription to the event channel for FFT data.
-  StreamSubscription? _visualizerFftSubscription;
-=======
   /// The subscription to the data event channel of the current platform
   /// implementation. When switching between active and inactive modes, this is
   /// used to cancel the subscription to the previous platform's events and
   /// subscribe to the new platform's events.
   StreamSubscription? _playerDataSubscription;
->>>>>>> 43ccead7
+
+  /// The subscription to the event channel for waveform data.
+  StreamSubscription? _visualizerWaveformSubscription;
+
+  /// The subscription to the event channel for FFT data.
+  StreamSubscription? _visualizerFftSubscription;
 
   final String _id;
   final _proxy = _ProxyHttpServer();
@@ -88,11 +86,8 @@
   final Map<String, AudioSource> _audioSources = {};
   bool _disposed = false;
   _InitialSeekValues? _initialSeekValues;
-<<<<<<< HEAD
+  final AudioPipeline _audioPipeline;
   StartVisualizerRequest? _startVisualizerRequest;
-=======
-  final AudioPipeline _audioPipeline;
->>>>>>> 43ccead7
 
   PlaybackEvent _playbackEvent = PlaybackEvent();
   final _playbackEventSubject = BehaviorSubject<PlaybackEvent>(sync: true);
@@ -1221,41 +1216,6 @@
     final position = this.position;
     final currentIndex = this.currentIndex;
     final audioSource = _audioSource;
-<<<<<<< HEAD
-    final durationCompleter = Completer<Duration?>();
-    _platform = Future<AudioPlayerPlatform>(() async {
-      _playbackEventSubscription?.cancel();
-      _visualizerWaveformSubscription?.cancel();
-      _visualizerFftSubscription?.cancel();
-      if (!force) {
-        final oldPlatform = await oldPlatformFuture!;
-        if (oldPlatform != _idlePlatform) {
-          await _disposePlatform(oldPlatform);
-        }
-      }
-      if (_disposed) return _platform;
-      // During initialisation, we must only use this platform reference in case
-      // _platform is updated again during initialisation.
-      final platform = active
-          ? await (_nativePlatform = JustAudioPlatform.instance.init(
-              InitRequest(
-                  id: _id,
-                  audioLoadConfiguration:
-                      _audioLoadConfiguration?._toMessage())))
-          : _idlePlatform!;
-      _visualizerWaveformSubscription =
-          platform.visualizerWaveformStream.listen((message) {
-        _visualizerWaveformSubject.add(VisualizerWaveformCapture(
-          samplingRate: message.samplingRate,
-          data: message.data,
-        ));
-      });
-      _visualizerFftSubscription = platform.visualizerFftStream
-          .listen((message) => _visualizerFftSubject.add(VisualizerFftCapture(
-                samplingRate: message.samplingRate,
-                data: message.data,
-              )));
-=======
 
     void subscribeToEvents(AudioPlayerPlatform platform) {
       _playerDataSubscription =
@@ -1280,7 +1240,6 @@
               .add(message.shuffleMode != ShuffleModeMessage.none);
         }
       });
->>>>>>> 43ccead7
       _playbackEventSubscription =
           platform.playbackEventMessageStream.listen((message) {
         var duration = message.duration;
@@ -1327,11 +1286,26 @@
           _setPlatformActive(false)?.catchError((dynamic e) {});
         }
       }, onError: _playbackEventSubject.addError);
+      _visualizerWaveformSubscription =
+          platform.visualizerWaveformStream.listen((message) {
+        _visualizerWaveformSubject.add(VisualizerWaveformCapture(
+          samplingRate: message.samplingRate,
+          data: message.data,
+        ));
+      });
+      _visualizerFftSubscription = platform.visualizerFftStream
+          .listen((message) => _visualizerFftSubject.add(VisualizerFftCapture(
+                samplingRate: message.samplingRate,
+                data: message.data,
+              )));
     }
 
     Future<AudioPlayerPlatform> setPlatform() async {
       _playbackEventSubscription?.cancel();
       _playerDataSubscription?.cancel();
+      _visualizerWaveformSubscription?.cancel();
+      _visualizerFftSubscription?.cancel();
+
       if (!force) {
         final oldPlatform = _platformValue!;
         if (!(oldPlatform is _IdleAudioPlayer)) {
@@ -3473,7 +3447,6 @@
   }
 
   @override
-<<<<<<< HEAD
   Future<StartVisualizerResponse> startVisualizer(
       StartVisualizerRequest request) async {
     return StartVisualizerResponse();
@@ -3483,7 +3456,9 @@
   Future<StopVisualizerResponse> stopVisualizer(
       StopVisualizerRequest request) async {
     return StopVisualizerResponse();
-=======
+  }
+
+  @override
   Future<AudioEffectSetEnabledResponse> audioEffectSetEnabled(
       AudioEffectSetEnabledRequest request) async {
     return AudioEffectSetEnabledResponse();
@@ -3508,7 +3483,6 @@
       AndroidEqualizerBandSetGainRequest request) {
     throw UnimplementedError(
         "androidEqualizerBandSetGain() has not been implemented.");
->>>>>>> 43ccead7
   }
 }
 
